--- conflicted
+++ resolved
@@ -130,13 +130,8 @@
 lint: ## Run linters.
 	build/env.sh go run build/ci.go lint
 
-<<<<<<< HEAD
 clean-geth:
-	./build/clean_go_build_cache.sh
-=======
-clean:
 	go clean -cache
->>>>>>> d62e9b28
 	rm -fr build/_workspace/pkg/ $(GOBIN)/*
 
 clean-bls-zexe:
