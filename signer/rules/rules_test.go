// Copyright 2018 The go-ethereum Authors
// This file is part of the go-ethereum library.
//
// The go-ethereum library is free software: you can redistribute it and/or modify
// it under the terms of the GNU Lesser General Public License as published by
// the Free Software Foundation, either version 3 of the License, or
// (at your option) any later version.
//
// The go-ethereum library is distributed in the hope that it will be useful,
// but WITHOUT ANY WARRANTY; without even the implied warranty of
// MERCHANTABILITY or FITNESS FOR A PARTICULAR PURPOSE. See the
// GNU Lesser General Public License for more details.
//
// You should have received a copy of the GNU Lesser General Public License
// along with the go-ethereum library. If not, see <http://www.gnu.org/licenses/>.

package rules

import (
	"fmt"
	"math/big"
	"strings"
	"testing"

	"github.com/ethereum/go-ethereum/accounts"
	"github.com/ethereum/go-ethereum/common"
	"github.com/ethereum/go-ethereum/common/hexutil"
	"github.com/ethereum/go-ethereum/core/types"
	"github.com/ethereum/go-ethereum/internal/ethapi"
	"github.com/ethereum/go-ethereum/signer/core"
	"github.com/ethereum/go-ethereum/signer/storage"
)

const JS = `
/**
This is an example implementation of a Javascript rule file.

When the signer receives a request over the external API, the corresponding method is evaluated.
Three things can happen:

1. The method returns "Approve". This means the operation is permitted.
2. The method returns "Reject". This means the operation is rejected.
3. Anything else; other return values [*], method not implemented or exception occurred during processing. This means
that the operation will continue to manual processing, via the regular UI method chosen by the user.

[*] Note: Future version of the ruleset may use more complex json-based returnvalues, making it possible to not
only respond Approve/Reject/Manual, but also modify responses. For example, choose to list only one, but not all
accounts in a list-request. The points above will continue to hold for non-json based responses ("Approve"/"Reject").

**/

function ApproveListing(request){
	console.log("In js approve listing");
	console.log(request.accounts[3].Address)
	console.log(request.meta.Remote)
	return "Approve"
}

function ApproveTx(request){
	console.log("test");
	console.log("from");
	return "Reject";
}

function test(thing){
	console.log(thing.String())
}

`

func mixAddr(a string) (*common.MixedcaseAddress, error) {
	return common.NewMixedcaseAddressFromString(a)
}

type alwaysDenyUI struct{}

func (alwaysDenyUI) OnInputRequired(info core.UserInputRequest) (core.UserInputResponse, error) {
	return core.UserInputResponse{}, nil
}
func (alwaysDenyUI) RegisterUIServer(api *core.UIServerAPI) {
}

func (alwaysDenyUI) OnSignerStartup(info core.StartupInfo) {
}

func (alwaysDenyUI) ApproveTx(request *core.SignTxRequest) (core.SignTxResponse, error) {
	return core.SignTxResponse{Transaction: request.Transaction, Approved: false}, nil
}

func (alwaysDenyUI) ApproveSignData(request *core.SignDataRequest) (core.SignDataResponse, error) {
	return core.SignDataResponse{Approved: false}, nil
}

func (alwaysDenyUI) ApproveListing(request *core.ListRequest) (core.ListResponse, error) {
	return core.ListResponse{Accounts: nil}, nil
}

func (alwaysDenyUI) ApproveNewAccount(request *core.NewAccountRequest) (core.NewAccountResponse, error) {
	return core.NewAccountResponse{Approved: false}, nil
}

func (alwaysDenyUI) ShowError(message string) {
	panic("implement me")
}

func (alwaysDenyUI) ShowInfo(message string) {
	panic("implement me")
}

func (alwaysDenyUI) OnApprovedTx(tx ethapi.SignTransactionResult) {
	panic("implement me")
}

func initRuleEngine(js string) (*rulesetUI, error) {
	r, err := NewRuleEvaluator(&alwaysDenyUI{}, storage.NewEphemeralStorage())
	if err != nil {
		return nil, fmt.Errorf("failed to create js engine: %v", err)
	}
	if err = r.Init(js); err != nil {
		return nil, fmt.Errorf("failed to load bootstrap js: %v", err)
	}
	return r, nil
}

func TestListRequest(t *testing.T) {
	accs := make([]accounts.Account, 5)

	for i := range accs {
		addr := fmt.Sprintf("000000000000000000000000000000000000000%x", i)
		acc := accounts.Account{
			Address: common.BytesToAddress(common.Hex2Bytes(addr)),
			URL:     accounts.URL{Scheme: "test", Path: fmt.Sprintf("acc-%d", i)},
		}
		accs[i] = acc
	}

	js := `function ApproveListing(){ return "Approve" }`

	r, err := initRuleEngine(js)
	if err != nil {
		t.Errorf("Couldn't create evaluator %v", err)
		return
	}
	resp, _ := r.ApproveListing(&core.ListRequest{
		Accounts: accs,
		Meta:     core.Metadata{Remote: "remoteip", Local: "localip", Scheme: "inproc"},
	})
	if len(resp.Accounts) != len(accs) {
		t.Errorf("Expected check to resolve to 'Approve'")
	}
}

func TestSignTxRequest(t *testing.T) {

	js := `
	function ApproveTx(r){
		console.log("transaction.from", r.transaction.from);
		console.log("transaction.to", r.transaction.to);
		console.log("transaction.value", r.transaction.value);
		console.log("transaction.nonce", r.transaction.nonce);
		if(r.transaction.from.toLowerCase()=="0x0000000000000000000000000000000000001337"){ return "Approve"}
		if(r.transaction.from.toLowerCase()=="0x000000000000000000000000000000000000dead"){ return "Reject"}
	}`

	r, err := initRuleEngine(js)
	if err != nil {
		t.Errorf("Couldn't create evaluator %v", err)
		return
	}
	to, err := mixAddr("000000000000000000000000000000000000dead")
	if err != nil {
		t.Error(err)
		return
	}
	from, err := mixAddr("0000000000000000000000000000000000001337")

	if err != nil {
		t.Error(err)
		return
	}
	t.Logf("to %v", to.Address().String())
	resp, err := r.ApproveTx(&core.SignTxRequest{
		Transaction: core.SendTxArgs{
			From: *from,
			To:   to},
		Callinfo: nil,
		Meta:     core.Metadata{Remote: "remoteip", Local: "localip", Scheme: "inproc"},
	})
	if err != nil {
		t.Errorf("Unexpected error %v", err)
	}
	if !resp.Approved {
		t.Errorf("Expected check to resolve to 'Approve'")
	}
}

type dummyUI struct {
	calls []string
}

func (d *dummyUI) RegisterUIServer(api *core.UIServerAPI) {
	panic("implement me")
}

func (d *dummyUI) OnInputRequired(info core.UserInputRequest) (core.UserInputResponse, error) {
	d.calls = append(d.calls, "OnInputRequired")
	return core.UserInputResponse{}, nil
}

func (d *dummyUI) ApproveTx(request *core.SignTxRequest) (core.SignTxResponse, error) {
	d.calls = append(d.calls, "ApproveTx")
	return core.SignTxResponse{}, core.ErrRequestDenied
}

func (d *dummyUI) ApproveSignData(request *core.SignDataRequest) (core.SignDataResponse, error) {
	d.calls = append(d.calls, "ApproveSignData")
	return core.SignDataResponse{}, core.ErrRequestDenied
}

func (d *dummyUI) ApproveListing(request *core.ListRequest) (core.ListResponse, error) {
	d.calls = append(d.calls, "ApproveListing")
	return core.ListResponse{}, core.ErrRequestDenied
}

func (d *dummyUI) ApproveNewAccount(request *core.NewAccountRequest) (core.NewAccountResponse, error) {
	d.calls = append(d.calls, "ApproveNewAccount")
	return core.NewAccountResponse{}, core.ErrRequestDenied
}

func (d *dummyUI) ShowError(message string) {
	d.calls = append(d.calls, "ShowError")
}

func (d *dummyUI) ShowInfo(message string) {
	d.calls = append(d.calls, "ShowInfo")
}

func (d *dummyUI) OnApprovedTx(tx ethapi.SignTransactionResult) {
	d.calls = append(d.calls, "OnApprovedTx")
}

func (d *dummyUI) OnSignerStartup(info core.StartupInfo) {
}

//TestForwarding tests that the rule-engine correctly dispatches requests to the next caller
func TestForwarding(t *testing.T) {

	js := ""
	ui := &dummyUI{make([]string, 0)}
	jsBackend := storage.NewEphemeralStorage()
	r, err := NewRuleEvaluator(ui, jsBackend)
	if err != nil {
		t.Fatalf("Failed to create js engine: %v", err)
	}
	if err = r.Init(js); err != nil {
		t.Fatalf("Failed to load bootstrap js: %v", err)
	}
	r.ApproveSignData(nil)
	r.ApproveTx(nil)
	r.ApproveNewAccount(nil)
	r.ApproveListing(nil)
	r.ShowError("test")
	r.ShowInfo("test")

	//This one is not forwarded
	r.OnApprovedTx(ethapi.SignTransactionResult{})

	expCalls := 6
	if len(ui.calls) != expCalls {

		t.Errorf("Expected %d forwarded calls, got %d: %s", expCalls, len(ui.calls), strings.Join(ui.calls, ","))

	}

}

func TestMissingFunc(t *testing.T) {
	r, err := initRuleEngine(JS)
	if err != nil {
		t.Errorf("Couldn't create evaluator %v", err)
		return
	}

	_, err = r.execute("MissingMethod", "test")

	if err == nil {
		t.Error("Expected error")
	}

	approved, err := r.checkApproval("MissingMethod", nil, nil)
	if err == nil {
		t.Errorf("Expected missing method to yield error'")
	}
	if approved {
		t.Errorf("Expected missing method to cause non-approval")
	}
	t.Logf("Err %v", err)

}
func TestStorage(t *testing.T) {

	js := `
	function testStorage(){
		storage.put("mykey", "myvalue")
		a = storage.get("mykey")

		storage.put("mykey", ["a", "list"])  	// Should result in "a,list"
		a += storage.get("mykey")


		storage.put("mykey", {"an": "object"}) 	// Should result in "[object Object]"
		a += storage.get("mykey")


		storage.put("mykey", JSON.stringify({"an": "object"})) // Should result in '{"an":"object"}'
		a += storage.get("mykey")

		a += storage.get("missingkey")		//Missing keys should result in empty string
		storage.put("","missing key==noop") // Can't store with 0-length key
		a += storage.get("")				// Should result in ''

		var b = new BigNumber(2)
		var c = new BigNumber(16)//"0xf0",16)
		var d = b.plus(c)
		console.log(d)
		return a
	}
`
	r, err := initRuleEngine(js)
	if err != nil {
		t.Errorf("Couldn't create evaluator %v", err)
		return
	}

	v, err := r.execute("testStorage", nil)

	if err != nil {
		t.Errorf("Unexpected error %v", err)
	}
	retval, err := v.ToString()

	if err != nil {
		t.Errorf("Unexpected error %v", err)
	}
	exp := `myvaluea,list[object Object]{"an":"object"}`
	if retval != exp {
		t.Errorf("Unexpected data, expected '%v', got '%v'", exp, retval)
	}
	t.Logf("Err %v", err)

}

const ExampleTxWindow = `
	function big(str){
		if(str.slice(0,2) == "0x"){ return new BigNumber(str.slice(2),16)}
		return new BigNumber(str)
	}

	// Time window: 1 week
	var window = 1000* 3600*24*7;

	// Limit : 1 ether
	var limit = new BigNumber("1e18");

	function isLimitOk(transaction){
		var value = big(transaction.value)
		// Start of our window function
		var windowstart = new Date().getTime() - window;

		var txs = [];
		var stored = storage.get('txs');

		if(stored != ""){
			txs = JSON.parse(stored)
		}
		// First, remove all that have passed out of the time-window
		var newtxs = txs.filter(function(tx){return tx.tstamp > windowstart});
		console.log(txs, newtxs.length);

		// Secondly, aggregate the current sum
		sum = new BigNumber(0)

		sum = newtxs.reduce(function(agg, tx){ return big(tx.value).plus(agg)}, sum);
		console.log("ApproveTx > Sum so far", sum);
		console.log("ApproveTx > Requested", value.toNumber());

		// Would we exceed weekly limit ?
		return sum.plus(value).lt(limit)

	}
	function ApproveTx(r){
		console.log(r)
		console.log(typeof(r))
		if (isLimitOk(r.transaction)){
			return "Approve"
		}
		return "Nope"
	}

	/**
	* OnApprovedTx(str) is called when a transaction has been approved and signed. The parameter
 	* 'response_str' contains the return value that will be sent to the external caller.
	* The return value from this method is ignore - the reason for having this callback is to allow the
	* ruleset to keep track of approved transactions.
	*
	* When implementing rate-limited rules, this callback should be used.
	* If a rule responds with neither 'Approve' nor 'Reject' - the tx goes to manual processing. If the user
	* then accepts the transaction, this method will be called.
	*
	* TLDR; Use this method to keep track of signed transactions, instead of using the data in ApproveTx.
	*/
 	function OnApprovedTx(resp){
		var value = big(resp.tx.value)
		var txs = []
		// Load stored transactions
		var stored = storage.get('txs');
		if(stored != ""){
			txs = JSON.parse(stored)
		}
		// Add this to the storage
		txs.push({tstamp: new Date().getTime(), value: value});
		storage.put("txs", JSON.stringify(txs));
	}

`

func dummyTx(value hexutil.Big) *core.SignTxRequest {
	to, _ := mixAddr("000000000000000000000000000000000000dead")
	from, _ := mixAddr("000000000000000000000000000000000000dead")
	n := hexutil.Uint64(3)
	gas := hexutil.Uint64(21000)
	gasPrice := hexutil.Big(*big.NewInt(2000000))

	return &core.SignTxRequest{
		Transaction: core.SendTxArgs{
			From:     *from,
			To:       to,
			Value:    value,
			Nonce:    n,
			GasPrice: gasPrice,
			Gas:      gas,
		},
		Callinfo: []core.ValidationInfo{
			{Typ: "Warning", Message: "All your base are bellong to us"},
		},
		Meta: core.Metadata{Remote: "remoteip", Local: "localip", Scheme: "inproc"},
	}
}

func dummyTxWithV(value uint64) *core.SignTxRequest {
	v := big.NewInt(0).SetUint64(value)
	h := hexutil.Big(*v)
	return dummyTx(h)
}

func dummySigned(value *big.Int) *types.Transaction {
	to := common.HexToAddress("000000000000000000000000000000000000dead")
	gas := uint64(21000)
	gasPrice := big.NewInt(2000000)
	data := make([]byte, 0)
<<<<<<< HEAD
	return types.NewTransaction(3, to, value, gas, gasPrice, nil, nil, data)

=======
	return types.NewTransaction(3, to, value, gas, gasPrice, data)
>>>>>>> e76047e9
}

func TestLimitWindow(t *testing.T) {
	r, err := initRuleEngine(ExampleTxWindow)
	if err != nil {
		t.Errorf("Couldn't create evaluator %v", err)
		return
	}
	// 0.3 ether: 429D069189E0000 wei
	v := big.NewInt(0).SetBytes(common.Hex2Bytes("0429D069189E0000"))
	h := hexutil.Big(*v)
	// The first three should succeed
	for i := 0; i < 3; i++ {
		unsigned := dummyTx(h)
		resp, err := r.ApproveTx(unsigned)
		if err != nil {
			t.Errorf("Unexpected error %v", err)
		}
		if !resp.Approved {
			t.Errorf("Expected check to resolve to 'Approve'")
		}
		// Create a dummy signed transaction

		response := ethapi.SignTransactionResult{
			Tx:  dummySigned(v),
			Raw: common.Hex2Bytes("deadbeef"),
		}
		r.OnApprovedTx(response)
	}
	// Fourth should fail
	resp, _ := r.ApproveTx(dummyTx(h))
	if resp.Approved {
		t.Errorf("Expected check to resolve to 'Reject'")
	}
}

// dontCallMe is used as a next-handler that does not want to be called - it invokes test failure
type dontCallMe struct {
	t *testing.T
}

func (d *dontCallMe) OnInputRequired(info core.UserInputRequest) (core.UserInputResponse, error) {
	d.t.Fatalf("Did not expect next-handler to be called")
	return core.UserInputResponse{}, nil
}

func (d *dontCallMe) RegisterUIServer(api *core.UIServerAPI) {
}

func (d *dontCallMe) OnSignerStartup(info core.StartupInfo) {
}

func (d *dontCallMe) ApproveTx(request *core.SignTxRequest) (core.SignTxResponse, error) {
	d.t.Fatalf("Did not expect next-handler to be called")
	return core.SignTxResponse{}, core.ErrRequestDenied
}

func (d *dontCallMe) ApproveSignData(request *core.SignDataRequest) (core.SignDataResponse, error) {
	d.t.Fatalf("Did not expect next-handler to be called")
	return core.SignDataResponse{}, core.ErrRequestDenied
}

func (d *dontCallMe) ApproveListing(request *core.ListRequest) (core.ListResponse, error) {
	d.t.Fatalf("Did not expect next-handler to be called")
	return core.ListResponse{}, core.ErrRequestDenied
}

func (d *dontCallMe) ApproveNewAccount(request *core.NewAccountRequest) (core.NewAccountResponse, error) {
	d.t.Fatalf("Did not expect next-handler to be called")
	return core.NewAccountResponse{}, core.ErrRequestDenied
}

func (d *dontCallMe) ShowError(message string) {
	d.t.Fatalf("Did not expect next-handler to be called")
}

func (d *dontCallMe) ShowInfo(message string) {
	d.t.Fatalf("Did not expect next-handler to be called")
}

func (d *dontCallMe) OnApprovedTx(tx ethapi.SignTransactionResult) {
	d.t.Fatalf("Did not expect next-handler to be called")
}

//TestContextIsCleared tests that the rule-engine does not retain variables over several requests.
// if it does, that would be bad since developers may rely on that to store data,
// instead of using the disk-based data storage
func TestContextIsCleared(t *testing.T) {

	js := `
	function ApproveTx(){
		if (typeof foobar == 'undefined') {
			foobar = "Approve"
 		}
		console.log(foobar)
		if (foobar == "Approve"){
			foobar = "Reject"
		}else{
			foobar = "Approve"
		}
		return foobar
	}
	`
	ui := &dontCallMe{t}
	r, err := NewRuleEvaluator(ui, storage.NewEphemeralStorage())
	if err != nil {
		t.Fatalf("Failed to create js engine: %v", err)
	}
	if err = r.Init(js); err != nil {
		t.Fatalf("Failed to load bootstrap js: %v", err)
	}
	tx := dummyTxWithV(0)
	r1, _ := r.ApproveTx(tx)
	r2, _ := r.ApproveTx(tx)
	if r1.Approved != r2.Approved {
		t.Errorf("Expected execution context to be cleared between executions")
	}
}

func TestSignData(t *testing.T) {

	js := `function ApproveListing(){
    return "Approve"
}
function ApproveSignData(r){
    if( r.address.toLowerCase() == "0x694267f14675d7e1b9494fd8d72fefe1755710fa")
    {
        if(r.messages[0].value.indexOf("bazonk") >= 0){
            return "Approve"
        }
        return "Reject"
    }
    // Otherwise goes to manual processing
}`
	r, err := initRuleEngine(js)
	if err != nil {
		t.Errorf("Couldn't create evaluator %v", err)
		return
	}
	message := "baz bazonk foo"
	hash, rawdata := accounts.TextAndHash([]byte(message))
	addr, _ := mixAddr("0x694267f14675d7e1b9494fd8d72fefe1755710fa")

	t.Logf("address %v %v\n", addr.String(), addr.Original())

	nvt := []*core.NameValueType{
		{
			Name:  "message",
			Typ:   "text/plain",
			Value: message,
		},
	}
	resp, err := r.ApproveSignData(&core.SignDataRequest{
		Address:  *addr,
		Messages: nvt,
		Hash:     hash,
		Meta:     core.Metadata{Remote: "remoteip", Local: "localip", Scheme: "inproc"},
		Rawdata:  []byte(rawdata),
	})
	if err != nil {
		t.Fatalf("Unexpected error %v", err)
	}
	if !resp.Approved {
		t.Fatalf("Expected approved")
	}
}<|MERGE_RESOLUTION|>--- conflicted
+++ resolved
@@ -458,12 +458,7 @@
 	gas := uint64(21000)
 	gasPrice := big.NewInt(2000000)
 	data := make([]byte, 0)
-<<<<<<< HEAD
 	return types.NewTransaction(3, to, value, gas, gasPrice, nil, nil, data)
-
-=======
-	return types.NewTransaction(3, to, value, gas, gasPrice, data)
->>>>>>> e76047e9
 }
 
 func TestLimitWindow(t *testing.T) {
