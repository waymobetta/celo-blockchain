--- conflicted
+++ resolved
@@ -108,11 +108,7 @@
 	rttEstimate   uint64 // Round trip time to target for download requests
 	rttConfidence uint64 // Confidence in the estimated RTT (unit: millionths to allow atomic ops)
 
-<<<<<<< HEAD
-	Mode SyncMode       // Synchronisation mode defining the strategy used (per sync cycle)
-=======
 	mode uint32         // Synchronisation mode defining the strategy used (per sync cycle), use d.getMode() to get the SyncMode
->>>>>>> d671dbd5
 	mux  *event.TypeMux // Event multiplexer to announce sync operation events
 
 	checkpoint uint64   // Checkpoint block number to enforce head against (e.g. fast sync)
@@ -293,24 +289,14 @@
 	current := uint64(0)
 	mode := d.getMode()
 	switch {
-<<<<<<< HEAD
-	case d.blockchain != nil && d.Mode == FullSync:
-		current = d.blockchain.CurrentBlock().NumberU64()
-	case d.blockchain != nil && d.Mode == FastSync:
-=======
 	case d.blockchain != nil && mode == FullSync:
 		current = d.blockchain.CurrentBlock().NumberU64()
 	case d.blockchain != nil && mode == FastSync:
->>>>>>> d671dbd5
 		current = d.blockchain.CurrentFastBlock().NumberU64()
 	case d.lightchain != nil:
 		current = d.lightchain.CurrentHeader().Number.Uint64()
 	default:
-<<<<<<< HEAD
-		log.Error("Unknown downloader chain/mode combo", "light", d.lightchain != nil, "full", d.blockchain != nil, "mode", d.Mode)
-=======
 		log.Error("Unknown downloader chain/mode combo", "light", d.lightchain != nil, "full", d.blockchain != nil, "mode", mode)
->>>>>>> d671dbd5
 	}
 	log.Debug(fmt.Sprintf("Current head is %v", current))
 	return ethereum.SyncProgress{
@@ -460,13 +446,8 @@
 
 	defer d.Cancel() // No matter what, we can't leave the cancel channel open
 
-<<<<<<< HEAD
-	// Set the requested sync mode, unless it's forbidden
-	d.Mode = mode
-=======
 	// Atomically set the requested sync mode
 	atomic.StoreUint32(&d.mode, uint32(mode))
->>>>>>> d671dbd5
 
 	// Retrieve the origin peer and initiate the downloading process
 	p := d.peers.Peer(id)
@@ -498,11 +479,7 @@
 	}
 	mode := d.getMode()
 
-<<<<<<< HEAD
-	log.Debug("Synchronising with the network", "peer", p.id, "eth", p.version, "head", hash, "td", td, "mode", d.Mode)
-=======
 	log.Debug("Synchronising with the network", "peer", p.id, "eth", p.version, "head", hash, "td", td, "mode", mode)
->>>>>>> d671dbd5
 	defer func(start time.Time) {
 		log.Debug("Synchronisation terminated", "elapsed", common.PrettyDuration(time.Since(start)))
 	}(time.Now())
@@ -528,32 +505,20 @@
 
 	// Ensure our origin point is below any fast sync pivot point
 	pivot := uint64(0)
-<<<<<<< HEAD
-	if d.Mode == FastSync {
+	if mode == FastSync {
 		pivot = d.calcPivot(height)
 		rawdb.WriteLastPivotNumber(d.stateDB, pivot)
 		if pivot == 0 {
-=======
-	if mode == FastSync {
-		if height <= uint64(fsMinFullBlocks) {
->>>>>>> d671dbd5
 			origin = 0
 		} else if pivot <= origin {
 			origin = pivot - 1
 		}
 	}
 	d.committed = 1
-<<<<<<< HEAD
-	if d.Mode == FastSync && pivot != 0 {
-		d.committed = 0
-	}
-	if d.Mode == FastSync {
-=======
 	if mode == FastSync && pivot != 0 {
 		d.committed = 0
 	}
 	if mode == FastSync {
->>>>>>> d671dbd5
 		// Set the ancient data limitation.
 		// If we are running fast sync, all block data older than ancientLimit will be
 		// written to the ancient store. More recent data will be written to the active
@@ -591,11 +556,7 @@
 		}
 	}
 	// Initiate the sync using a concurrent header and content retrieval algorithm
-<<<<<<< HEAD
-	d.queue.Prepare(origin+1, d.Mode)
-=======
 	d.queue.Prepare(origin+1, mode)
->>>>>>> d671dbd5
 	if d.syncInitHook != nil {
 		d.syncInitHook(origin, height)
 	}
@@ -605,15 +566,9 @@
 		func() error { return d.fetchReceipts(origin + 1) },                // Receipts are retrieved during fast sync
 		func() error { return d.processHeaders(origin+1, pivot, td) },
 	}
-<<<<<<< HEAD
-	if d.Mode == FastSync {
-		fetchers = append(fetchers, func() error { return d.processFastSyncContent(latest) })
-	} else if d.Mode == FullSync {
-=======
 	if mode == FastSync {
 		fetchers = append(fetchers, func() error { return d.processFastSyncContent(latest) })
 	} else if mode == FullSync {
->>>>>>> d671dbd5
 		fetchers = append(fetchers, d.processFullSyncContent)
 	}
 	return d.spawnSync(fetchers)
@@ -720,11 +675,7 @@
 				return nil, errBadPeer
 			}
 			head := headers[0]
-<<<<<<< HEAD
-			if (d.Mode == FastSync || d.Mode == LightSync) && head.Number.Uint64() < d.checkpoint {
-=======
 			if (mode == FastSync || mode == LightSync) && head.Number.Uint64() < d.checkpoint {
->>>>>>> d671dbd5
 				p.log.Warn("Remote head below checkpoint", "number", head.Number, "hash", head.Hash())
 				return nil, errUnsyncedPeer
 			}
@@ -806,12 +757,8 @@
 		localHeight  uint64
 		remoteHeight = remoteHeader.Number.Uint64()
 	)
-<<<<<<< HEAD
-	switch d.Mode {
-=======
 	mode := d.getMode()
 	switch mode {
->>>>>>> d671dbd5
 	case FullSync:
 		localHeight = d.blockchain.CurrentBlock().NumberU64()
 	case FastSync:
@@ -831,11 +778,7 @@
 
 	// If we're doing a light sync, ensure the floor doesn't go below the CHT, as
 	// all headers before that point will be missing.
-<<<<<<< HEAD
-	if !d.Mode.SyncFullBlockChain() {
-=======
-	if mode == LightSync {
->>>>>>> d671dbd5
+	if !mode.SyncFullBlockChain() {
 		// If we don't know the current CHT position, find it
 		if d.genesis == 0 {
 			header := d.lightchain.CurrentHeader()
@@ -901,11 +844,7 @@
 				n := headers[i].Number.Uint64()
 
 				var known bool
-<<<<<<< HEAD
-				switch d.Mode {
-=======
 				switch mode {
->>>>>>> d671dbd5
 				case FullSync:
 					known = d.blockchain.HasBlock(h, n)
 				case FastSync:
@@ -978,11 +917,7 @@
 				n := headers[0].Number.Uint64()
 
 				var known bool
-<<<<<<< HEAD
-				switch d.Mode {
-=======
 				switch mode {
->>>>>>> d671dbd5
 				case FullSync:
 					known = d.blockchain.HasBlock(h, n)
 				case FastSync:
@@ -1060,8 +995,9 @@
 		}
 	}
 
+	mode := d.getMode()
 	getEpochHeaders := func(fromEpochBlock uint64) {
-		if d.Mode != LightestSync {
+		if mode != LightestSync {
 			panic("This method should be called only in LightestSync mode")
 		}
 		if fromEpochBlock%epoch != 0 {
@@ -1110,7 +1046,7 @@
 	// Start pulling the header chain skeleton until all is done
 	ancestor := from
 
-	if d.Mode == LightestSync {
+	if mode == LightestSync {
 		if epoch == 0 {
 			panic("Epoch cannot be 0 in IBFT + LightestSync")
 		}
@@ -1122,7 +1058,6 @@
 		getHeaders(from)
 	}
 
-	mode := d.getMode()
 	for {
 		select {
 		case <-d.cancelCh:
@@ -1182,31 +1117,19 @@
 				// If we're closing in on the chain head, but haven't yet reached it, delay
 				// the last few headers so mini reorgs on the head don't cause invalid hash
 				// chain errors.
-<<<<<<< HEAD
 
 				// Don't delay last few headers in IBFT since we are not expecting chain reorgs in IBFT
 				if !d.ibftConsensus {
 					if n := len(headers); n > 0 {
 						// Retrieve the current head we're at
 						var head uint64
-						if d.Mode == LightSync {
+						if mode == LightSync {
 							head = d.lightchain.CurrentHeader().Number.Uint64()
 						} else {
 							head = d.blockchain.CurrentFastBlock().NumberU64()
 							if full := d.blockchain.CurrentBlock().NumberU64(); head < full {
 								head = full
 							}
-=======
-				if n := len(headers); n > 0 {
-					// Retrieve the current head we're at
-					var head uint64
-					if mode == LightSync {
-						head = d.lightchain.CurrentHeader().Number.Uint64()
-					} else {
-						head = d.blockchain.CurrentFastBlock().NumberU64()
-						if full := d.blockchain.CurrentBlock().NumberU64(); head < full {
-							head = full
->>>>>>> d671dbd5
 						}
 						// If the head is below the common ancestor, we're actually deduplicating
 						// already existing chain segments, so use the ancestor as the fake head.
@@ -1235,7 +1158,7 @@
 				}
 				// In all other sync modes, we fetch the block immediately after the current block.
 				// In the lightest sync mode, increment the value by epoch instead.
-				if d.Mode == LightestSync {
+				if mode == LightestSync {
 					lastFetchedHeaderNumber := headers[len(headers)-1].Number.Uint64()
 					moreHeaderFetchesPending := getEpochOrNormalHeaders(lastFetchedHeaderNumber + 1)
 					if !moreHeaderFetchesPending {
@@ -1257,7 +1180,7 @@
 				p.log.Trace("All headers delayed, waiting")
 				select {
 				case <-time.After(fsHeaderContCheck):
-					if d.Mode == LightestSync {
+					if mode == LightestSync {
 						getEpochOrNormalHeaders(from)
 					} else {
 						getHeaders(from)
@@ -1582,24 +1505,15 @@
 // queue until the stream ends or a failure occurs.
 func (d *Downloader) processHeaders(origin uint64, pivot uint64, td *big.Int) error {
 	// Keep a count of uncertain headers to roll back
-<<<<<<< HEAD
 	var (
 		rollback    uint64 // Zero means no rollback (fine as you can't unroll the genesis)
 		rollbackErr error
-		mode        = d.Mode
+		mode        = d.getMode()
 	)
-=======
-	var rollback []*types.Header
-	mode := d.getMode()
->>>>>>> d671dbd5
 	defer func() {
 		if rollback > 0 {
 			lastHeader, lastFastBlock, lastBlock := d.lightchain.CurrentHeader().Number, common.Big0, common.Big0
-<<<<<<< HEAD
-			if d.Mode.SyncFullBlockChain() {
-=======
-			if mode != LightSync {
->>>>>>> d671dbd5
+			if mode.SyncFullBlockChain() {
 				lastFastBlock = d.blockchain.CurrentFastBlock().Number()
 				lastBlock = d.blockchain.CurrentBlock().Number()
 			}
@@ -1608,11 +1522,7 @@
 				log.Error("Failed to roll back chain segment", "head", rollback-1, "err", err)
 			}
 			curFastBlock, curBlock := common.Big0, common.Big0
-<<<<<<< HEAD
-			if d.Mode.SyncFullBlockChain() {
-=======
-			if mode != LightSync {
->>>>>>> d671dbd5
+			if mode.SyncFullBlockChain() {
 				curFastBlock = d.blockchain.CurrentFastBlock().Number()
 				curBlock = d.blockchain.CurrentBlock().Number()
 			}
@@ -1653,11 +1563,7 @@
 				// L: Sync begins, and finds common ancestor at 11
 				// L: Request new headers up from 11 (R's TD was higher, it must have something)
 				// R: Nothing to give
-<<<<<<< HEAD
-				if d.Mode.SyncFullBlockChain() {
-=======
-				if mode != LightSync {
->>>>>>> d671dbd5
+				if mode.SyncFullBlockChain() {
 					head := d.blockchain.CurrentBlock()
 					if !gotHeaders && td.Cmp(d.blockchain.GetTd(head.Hash(), head.NumberU64())) > 0 {
 						rollbackErr = errStallingPeer
@@ -1671,12 +1577,7 @@
 				// This check cannot be executed "as is" for full imports, since blocks may still be
 				// queued for processing when the header download completes. However, as long as the
 				// peer gave us something useful, we're already happy/progressed (above check).
-<<<<<<< HEAD
-
-				if d.Mode == FastSync || d.Mode == LightSync {
-=======
 				if mode == FastSync || mode == LightSync {
->>>>>>> d671dbd5
 					head := d.lightchain.CurrentHeader()
 					if td.Cmp(d.lightchain.GetTd(head.Hash(), head.Number.Uint64())) > 0 {
 						rollbackErr = errStallingPeer
@@ -1705,24 +1606,13 @@
 				chunk := headers[:limit]
 
 				// In case of header only syncing, validate the chunk immediately
-<<<<<<< HEAD
-				if mode == FastSync || !mode.SyncFullBlockChain() {
-=======
-				if mode == FastSync || mode == LightSync {
-					// Collect the yet unknown headers to mark them as uncertain
-					unknown := make([]*types.Header, 0, len(chunk))
-					for _, header := range chunk {
-						if !d.lightchain.HasHeader(header.Hash(), header.Number.Uint64()) {
-							unknown = append(unknown, header)
-						}
-					}
->>>>>>> d671dbd5
+				if mode == FastSync || !mode.SyncFullBlockChain() { // mode != FullSync ?
 					// If we're importing pure headers, verify based on their recentness
 					frequency := fsHeaderCheckFrequency
 					if chunk[len(chunk)-1].Number.Uint64()+uint64(fsHeaderForceVerify) > pivot {
 						frequency = 1
 					}
-					if n, err := d.lightchain.InsertHeaderChain(chunk, frequency, d.Mode.SyncFullHeaderChain()); err != nil {
+					if n, err := d.lightchain.InsertHeaderChain(chunk, frequency, mode.SyncFullHeaderChain()); err != nil {
 						rollbackErr = err
 
 						// If some headers were inserted, track them as uncertain
@@ -1741,11 +1631,7 @@
 					}
 				}
 				// Unless we're doing light chains, schedule the headers for associated content retrieval
-<<<<<<< HEAD
-				if d.Mode.SyncFullBlockChain() {
-=======
-				if mode == FullSync || mode == FastSync {
->>>>>>> d671dbd5
+				if mode.SyncFullBlockChain() {
 					// If we've reached the allowed number of pending headers, stall a bit
 					for d.queue.PendingBlocks() >= maxQueuedHeaders || d.queue.PendingReceipts() >= maxQueuedHeaders {
 						select {
