// Copyright 2014 The go-ethereum Authors
// This file is part of the go-ethereum library.
//
// The go-ethereum library is free software: you can redistribute it and/or modify
// it under the terms of the GNU Lesser General Public License as published by
// the Free Software Foundation, either version 3 of the License, or
// (at your option) any later version.
//
// The go-ethereum library is distributed in the hope that it will be useful,
// but WITHOUT ANY WARRANTY; without even the implied warranty of
// MERCHANTABILITY or FITNESS FOR A PARTICULAR PURPOSE. See the
// GNU Lesser General Public License for more details.
//
// You should have received a copy of the GNU Lesser General Public License
// along with the go-ethereum library. If not, see <http://www.gnu.org/licenses/>.

package core

import (
	"errors"
	"fmt"
	"math"
	"math/big"
	"sort"
	"sync"
	"time"

	"github.com/ethereum/go-ethereum/common"
	"github.com/ethereum/go-ethereum/common/prque"
	"github.com/ethereum/go-ethereum/consensus"
	"github.com/ethereum/go-ethereum/contract_comm/currency"
	ccerrors "github.com/ethereum/go-ethereum/contract_comm/errors"
	gpm "github.com/ethereum/go-ethereum/contract_comm/gasprice_minimum"
	"github.com/ethereum/go-ethereum/core/state"
	"github.com/ethereum/go-ethereum/core/types"
	"github.com/ethereum/go-ethereum/core/vm"
	"github.com/ethereum/go-ethereum/event"
	"github.com/ethereum/go-ethereum/log"
	"github.com/ethereum/go-ethereum/metrics"
	"github.com/ethereum/go-ethereum/params"
)

const (
	// chainHeadChanSize is the size of channel listening to ChainHeadEvent.
	chainHeadChanSize = 10
)

var (
	// ErrInvalidSender is returned if the transaction contains an invalid signature.
	ErrInvalidSender = errors.New("invalid sender")

	// ErrNonceTooLow is returned if the nonce of a transaction is lower than the
	// one present in the local chain.
	ErrNonceTooLow = errors.New("nonce too low")

	// ErrUnderpriced is returned if a transaction's gas price is below the minimum
	// configured for the transaction pool.
	ErrUnderpriced = errors.New("transaction underpriced")

	// ErrReplaceUnderpriced is returned if a transaction is attempted to be replaced
	// with a different one without the required price bump.
	ErrReplaceUnderpriced = errors.New("replacement transaction underpriced")

	// ErrInsufficientFunds is returned if the total cost of executing a transaction
	// is higher than the balance of the user's account.
	ErrInsufficientFunds = errors.New("insufficient funds for gas * price + value")

	// ErrIntrinsicGas is returned if the transaction is specified to use less gas
	// than required to start the invocation.
	ErrIntrinsicGas = errors.New("intrinsic gas too low")

	// ErrGasLimit is returned if a transaction's requested gas limit exceeds the
	// maximum allowance of the current block.
	ErrGasLimit = errors.New("exceeds block gas limit")

	// ErrNegativeValue is a sanity error to ensure noone is able to specify a
	// transaction with a negative value.
	ErrNegativeValue = errors.New("negative value")

	// ErrOversizedData is returned if the input data of a transaction is greater
	// than some meaningful limit a user might use. This is not a consensus error
	// making the transaction invalid, rather a DOS protection.
	ErrOversizedData = errors.New("oversized data")

	// ErrNonWhitelistedGasCurrency is returned if the txn gas currency is not white listed
	ErrNonWhitelistedGasCurrency = errors.New("non-whitelisted gas currency")
)

var (
	evictionInterval    = time.Minute     // Time interval to check for evictable transactions
	statsReportInterval = 8 * time.Second // Time interval to report transaction pool stats
)

var (
	// Metrics for the pending pool
	pendingDiscardMeter   = metrics.NewRegisteredMeter("txpool/pending/discard", nil)
	pendingReplaceMeter   = metrics.NewRegisteredMeter("txpool/pending/replace", nil)
	pendingRateLimitMeter = metrics.NewRegisteredMeter("txpool/pending/ratelimit", nil) // Dropped due to rate limiting
	pendingNofundsMeter   = metrics.NewRegisteredMeter("txpool/pending/nofunds", nil)   // Dropped due to out-of-funds

	// Metrics for the queued pool
	queuedDiscardMeter   = metrics.NewRegisteredMeter("txpool/queued/discard", nil)
	queuedReplaceMeter   = metrics.NewRegisteredMeter("txpool/queued/replace", nil)
	queuedRateLimitMeter = metrics.NewRegisteredMeter("txpool/queued/ratelimit", nil) // Dropped due to rate limiting
	queuedNofundsMeter   = metrics.NewRegisteredMeter("txpool/queued/nofunds", nil)   // Dropped due to out-of-funds

	// General tx metrics
	knownTxMeter       = metrics.NewRegisteredMeter("txpool/known", nil)
	validTxMeter       = metrics.NewRegisteredMeter("txpool/valid", nil)
	invalidTxMeter     = metrics.NewRegisteredMeter("txpool/invalid", nil)
	underpricedTxMeter = metrics.NewRegisteredMeter("txpool/underpriced", nil)

	pendingGauge = metrics.NewRegisteredGauge("txpool/pending", nil)
	queuedGauge  = metrics.NewRegisteredGauge("txpool/queued", nil)
	localGauge   = metrics.NewRegisteredGauge("txpool/local", nil)
)

// TxStatus is the current status of a transaction as seen by the pool.
type TxStatus uint

const (
	TxStatusUnknown TxStatus = iota
	TxStatusQueued
	TxStatusPending
	TxStatusIncluded
)

// blockChain provides the state of blockchain and current gas limit to do
// some pre checks in tx pool and event subscribers.
type blockChain interface {
	CurrentBlock() *types.Block
	GetBlock(hash common.Hash, number uint64) *types.Block
	StateAt(root common.Hash) (*state.StateDB, error)

	SubscribeChainHeadEvent(ch chan<- ChainHeadEvent) event.Subscription

	// Engine retrieves the chain's consensus engine.
	Engine() consensus.Engine

	// GetHeader returns the header corresponding to their hash.
	GetHeader(common.Hash, uint64) *types.Header

	GetVMConfig() *vm.Config
}

// TxPoolConfig are the configuration parameters of the transaction pool.
type TxPoolConfig struct {
	Locals    []common.Address // Addresses that should be treated by default as local
	NoLocals  bool             // Whether local transaction handling should be disabled
	Journal   string           // Journal of local transactions to survive node restarts
	Rejournal time.Duration    // Time interval to regenerate the local transaction journal

	PriceLimit uint64 // Minimum gas price to enforce for acceptance into the pool
	PriceBump  uint64 // Minimum price bump percentage to replace an already existing transaction (nonce)

	AccountSlots uint64 // Number of executable transaction slots guaranteed per account
	GlobalSlots  uint64 // Maximum number of executable transaction slots for all accounts
	AccountQueue uint64 // Maximum number of non-executable transaction slots permitted per account
	GlobalQueue  uint64 // Maximum number of non-executable transaction slots for all accounts

	Lifetime time.Duration // Maximum amount of time non-executable transaction are queued

	CurrencyAddresses *[]common.Address // The addresses of all the currencies that are accepted by the node
}

// DefaultTxPoolConfig contains the default configurations for the transaction
// pool.
var DefaultTxPoolConfig = TxPoolConfig{
	Journal:   "transactions.rlp",
	Rejournal: time.Hour,

	PriceLimit: 0,
	PriceBump:  10,

	AccountSlots: 16,
	GlobalSlots:  4096,
	AccountQueue: 64,
	GlobalQueue:  1024,

	Lifetime: 3 * time.Hour,
}

// sanitize checks the provided user configurations and changes anything that's
// unreasonable or unworkable.
func (config *TxPoolConfig) sanitize() TxPoolConfig {
	conf := *config
	if conf.Rejournal < time.Second {
		log.Warn("Sanitizing invalid txpool journal time", "provided", conf.Rejournal, "updated", time.Second)
		conf.Rejournal = time.Second
	}
	if conf.PriceLimit < 0 {
		log.Warn("Sanitizing invalid txpool price limit", "provided", conf.PriceLimit, "updated", DefaultTxPoolConfig.PriceLimit)
		conf.PriceLimit = DefaultTxPoolConfig.PriceLimit
	}
	if conf.PriceBump < 1 {
		log.Warn("Sanitizing invalid txpool price bump", "provided", conf.PriceBump, "updated", DefaultTxPoolConfig.PriceBump)
		conf.PriceBump = DefaultTxPoolConfig.PriceBump
	}
	if conf.AccountSlots < 1 {
		log.Warn("Sanitizing invalid txpool account slots", "provided", conf.AccountSlots, "updated", DefaultTxPoolConfig.AccountSlots)
		conf.AccountSlots = DefaultTxPoolConfig.AccountSlots
	}
	if conf.GlobalSlots < 1 {
		log.Warn("Sanitizing invalid txpool global slots", "provided", conf.GlobalSlots, "updated", DefaultTxPoolConfig.GlobalSlots)
		conf.GlobalSlots = DefaultTxPoolConfig.GlobalSlots
	}
	if conf.AccountQueue < 1 {
		log.Warn("Sanitizing invalid txpool account queue", "provided", conf.AccountQueue, "updated", DefaultTxPoolConfig.AccountQueue)
		conf.AccountQueue = DefaultTxPoolConfig.AccountQueue
	}
	if conf.GlobalQueue < 1 {
		log.Warn("Sanitizing invalid txpool global queue", "provided", conf.GlobalQueue, "updated", DefaultTxPoolConfig.GlobalQueue)
		conf.GlobalQueue = DefaultTxPoolConfig.GlobalQueue
	}
	if conf.Lifetime < 1 {
		log.Warn("Sanitizing invalid txpool lifetime", "provided", conf.Lifetime, "updated", DefaultTxPoolConfig.Lifetime)
		conf.Lifetime = DefaultTxPoolConfig.Lifetime
	}
	return conf
}

// TxPool contains all currently known transactions. Transactions
// enter the pool when they are received from the network or submitted
// locally. They exit the pool when they are included in the blockchain.
//
// The pool separates processable transactions (which can be applied to the
// current state) and future transactions. Transactions move between those
// two states over time as they are received and processed.
type TxPool struct {
	config      TxPoolConfig
	chainconfig *params.ChainConfig
	chain       blockChain
	gasPrice    *big.Int
	txFeed      event.Feed
	scope       event.SubscriptionScope
	signer      types.Signer
	mu          sync.RWMutex

	istanbul bool // Fork indicator whether we are in the istanbul stage.

	currentState  *state.StateDB // Current state in the blockchain head
	pendingNonces *txNoncer      // Pending state tracking virtual nonces
	currentMaxGas uint64         // Current gas limit for transaction caps

	locals  *accountSet // Set of local transaction to exempt from eviction rules
	journal *txJournal  // Journal of local transaction to back up to disk

	pending map[common.Address]*txList   // All currently processable transactions
	queue   map[common.Address]*txList   // Queued but non-processable transactions
	beats   map[common.Address]time.Time // Last heartbeat from each known account
	all     *txLookup                    // All transactions to allow lookups
	priced  *txPricedList                // All transactions sorted by price.  One heap per gas currency.

	chainHeadCh     chan ChainHeadEvent
	chainHeadSub    event.Subscription
	reqResetCh      chan *txpoolResetRequest
	reqPromoteCh    chan *accountSet
	queueTxEventCh  chan *types.Transaction
	reorgDoneCh     chan chan struct{}
	reorgShutdownCh chan struct{}  // requests shutdown of scheduleReorgLoop
	wg              sync.WaitGroup // tracks loop, scheduleReorgLoop
}

type txpoolResetRequest struct {
	oldHead, newHead *types.Header
}

// NewTxPool creates a new transaction pool to gather, sort and filter inbound
// transactions from the network.
func NewTxPool(config TxPoolConfig, chainconfig *params.ChainConfig, chain blockChain) *TxPool {
	// Sanitize the input to ensure no vulnerable gas prices are set
	config = (&config).sanitize()

	// Create the transaction pool with its initial settings
	pool := &TxPool{
		config:          config,
		chainconfig:     chainconfig,
		chain:           chain,
		signer:          types.NewEIP155Signer(chainconfig.ChainID),
		pending:         make(map[common.Address]*txList),
		queue:           make(map[common.Address]*txList),
		beats:           make(map[common.Address]time.Time),
		all:             newTxLookup(),
		chainHeadCh:     make(chan ChainHeadEvent, chainHeadChanSize),
		reqResetCh:      make(chan *txpoolResetRequest),
		reqPromoteCh:    make(chan *accountSet),
		queueTxEventCh:  make(chan *types.Transaction),
		reorgDoneCh:     make(chan chan struct{}),
		reorgShutdownCh: make(chan struct{}),
		gasPrice:        new(big.Int).SetUint64(config.PriceLimit),
	}
	pool.locals = newAccountSet(pool.signer)
	for _, addr := range config.Locals {
		log.Info("Setting new local account", "address", addr)
		pool.locals.add(addr)
	}
	pool.priced = newTxPricedList(pool.all)

	pool.reset(nil, chain.CurrentBlock().Header())

	// Start the reorg loop early so it can handle requests generated during journal loading.
	pool.wg.Add(1)
	go pool.scheduleReorgLoop()

	// If local transactions and journaling is enabled, load from disk
	if !config.NoLocals && config.Journal != "" {
		pool.journal = newTxJournal(config.Journal)

		if err := pool.journal.load(pool.AddLocals); err != nil {
			log.Warn("Failed to load transaction journal", "err", err)
		}
		if err := pool.journal.rotate(pool.local()); err != nil {
			log.Warn("Failed to rotate transaction journal", "err", err)
		}
	}

	// Subscribe events from blockchain and start the main event loop.
	pool.chainHeadSub = pool.chain.SubscribeChainHeadEvent(pool.chainHeadCh)
	pool.wg.Add(1)
	go pool.loop()

	return pool
}

// loop is the transaction pool's main event loop, waiting for and reacting to
// outside blockchain events as well as for various reporting and transaction
// eviction events.
func (pool *TxPool) loop() {
	defer pool.wg.Done()

	var (
		prevPending, prevQueued, prevStales int
		// Start the stats reporting and transaction eviction tickers
		report  = time.NewTicker(statsReportInterval)
		evict   = time.NewTicker(evictionInterval)
		journal = time.NewTicker(pool.config.Rejournal)
		// Track the previous head headers for transaction reorgs
		head = pool.chain.CurrentBlock()
	)
	defer report.Stop()
	defer evict.Stop()
	defer journal.Stop()

	for {
		select {
		// Handle ChainHeadEvent
		case ev := <-pool.chainHeadCh:
			if ev.Block != nil {
				pool.requestReset(head.Header(), ev.Block.Header())
				head = ev.Block
			}

		// System shutdown.
		case <-pool.chainHeadSub.Err():
			close(pool.reorgShutdownCh)
			return

		// Handle stats reporting ticks
		case <-report.C:
			pool.mu.RLock()
			pending, queued := pool.stats()
			stales := pool.priced.stales
			pool.mu.RUnlock()

			if pending != prevPending || queued != prevQueued || stales != prevStales {
				log.Debug("Transaction pool status report", "executable", pending, "queued", queued, "stales", stales)
				prevPending, prevQueued, prevStales = pending, queued, stales
			}

		// Handle inactive account transaction eviction
		case <-evict.C:
			pool.mu.Lock()
			for addr := range pool.queue {
				// Skip local transactions from the eviction mechanism
				if pool.locals.contains(addr) {
					continue
				}
				// Any non-locals old enough should be removed
				if time.Since(pool.beats[addr]) > pool.config.Lifetime {
					for _, tx := range pool.queue[addr].Flatten() {
						pool.removeTx(tx.Hash(), true)
					}
				}
			}
			pool.mu.Unlock()

		// Handle local transaction journal rotation
		case <-journal.C:
			if pool.journal != nil {
				pool.mu.Lock()
				if err := pool.journal.rotate(pool.local()); err != nil {
					log.Warn("Failed to rotate local tx journal", "err", err)
				}
				pool.mu.Unlock()
			}
		}
	}
}

// Stop terminates the transaction pool.
func (pool *TxPool) Stop() {
	// Unsubscribe all subscriptions registered from txpool
	pool.scope.Close()

	// Unsubscribe subscriptions registered from blockchain
	pool.chainHeadSub.Unsubscribe()
	pool.wg.Wait()

	if pool.journal != nil {
		pool.journal.close()
	}
	log.Info("Transaction pool stopped")
}

// SubscribeNewTxsEvent registers a subscription of NewTxsEvent and
// starts sending event to the given channel.
func (pool *TxPool) SubscribeNewTxsEvent(ch chan<- NewTxsEvent) event.Subscription {
	return pool.scope.Track(pool.txFeed.Subscribe(ch))
}

// GasPrice returns the current gas price enforced by the transaction pool.
func (pool *TxPool) GasPrice() *big.Int {
	pool.mu.RLock()
	defer pool.mu.RUnlock()

	return new(big.Int).Set(pool.gasPrice)
}

// SetGasPrice updates the minimum price required by the transaction pool for a
// new transaction, and drops all transactions below this threshold.
func (pool *TxPool) SetGasPrice(price *big.Int) {
	pool.mu.Lock()
	defer pool.mu.Unlock()

	pool.gasPrice = price
	for _, tx := range pool.priced.Cap(price, pool.locals) {
		pool.removeTx(tx.Hash(), false)
	}
	log.Info("Transaction pool price threshold updated", "price", price)
}

// Nonce returns the next nonce of an account, with all transactions executable
// by the pool already applied on top.
func (pool *TxPool) Nonce(addr common.Address) uint64 {
	pool.mu.RLock()
	defer pool.mu.RUnlock()

	return pool.pendingNonces.get(addr)
}

// Stats retrieves the current pool stats, namely the number of pending and the
// number of queued (non-executable) transactions.
func (pool *TxPool) Stats() (int, int) {
	pool.mu.RLock()
	defer pool.mu.RUnlock()

	return pool.stats()
}

// stats retrieves the current pool stats, namely the number of pending and the
// number of queued (non-executable) transactions.
func (pool *TxPool) stats() (int, int) {
	pending := 0
	for _, list := range pool.pending {
		pending += list.Len()
	}
	queued := 0
	for _, list := range pool.queue {
		queued += list.Len()
	}
	return pending, queued
}

// Content retrieves the data content of the transaction pool, returning all the
// pending as well as queued transactions, grouped by account and sorted by nonce.
func (pool *TxPool) Content() (map[common.Address]types.Transactions, map[common.Address]types.Transactions) {
	pool.mu.Lock()
	defer pool.mu.Unlock()

	pending := make(map[common.Address]types.Transactions)
	for addr, list := range pool.pending {
		pending[addr] = list.Flatten()
	}
	queued := make(map[common.Address]types.Transactions)
	for addr, list := range pool.queue {
		queued[addr] = list.Flatten()
	}
	return pending, queued
}

// Pending retrieves all currently processable transactions, grouped by origin
// account and sorted by nonce. The returned transaction set is a copy and can be
// freely modified by calling code.
func (pool *TxPool) Pending() (map[common.Address]types.Transactions, error) {
	pool.mu.Lock()
	defer pool.mu.Unlock()

	pending := make(map[common.Address]types.Transactions)
	for addr, list := range pool.pending {
		pending[addr] = list.Flatten()
	}
	return pending, nil
}

// Locals retrieves the accounts currently considered local by the pool.
func (pool *TxPool) Locals() []common.Address {
	pool.mu.Lock()
	defer pool.mu.Unlock()

	return pool.locals.flatten()
}

// local retrieves all currently known local transactions, grouped by origin
// account and sorted by nonce. The returned transaction set is a copy and can be
// freely modified by calling code.
func (pool *TxPool) local() map[common.Address]types.Transactions {
	txs := make(map[common.Address]types.Transactions)
	for addr := range pool.locals.accounts {
		if pending := pool.pending[addr]; pending != nil {
			txs[addr] = append(txs[addr], pending.Flatten()...)
		}
		if queued := pool.queue[addr]; queued != nil {
			txs[addr] = append(txs[addr], queued.Flatten()...)
		}
	}
	return txs
}

// validateTx checks whether a transaction is valid according to the consensus
// rules and adheres to some heuristic limits of the local node (price and size).
func (pool *TxPool) validateTx(tx *types.Transaction, local bool) error {
	// Heuristic limit, reject transactions over 32KB to prevent DOS attacks
	if tx.Size() > 32*1024 {
		return ErrOversizedData
	}
	// Transactions can't be negative. This may never happen using RLP decoded
	// transactions but may occur if you create a transaction using the RPC.
	if tx.Value().Sign() < 0 {
		return ErrNegativeValue
	}
	// Ensure the transaction doesn't exceed the current block limit gas.
	if pool.currentMaxGas < tx.Gas() {
		log.Debug("max gas limit exceeded", "pool.currentMaxGas", pool.currentMaxGas, "tx.Gas()", tx.Gas())
		return ErrGasLimit
	}
	// Make sure the transaction is signed properly
	from, err := types.Sender(pool.signer, tx)
	if err != nil {
		return ErrInvalidSender
	}

	if tx.GasCurrency() != nil && // Non native gas in the tx
		!currency.IsWhitelisted(*tx.GasCurrency(), nil, nil) { // The tx currency is not white listed
		return ErrNonWhitelistedGasCurrency
	}

	// Drop non-local transactions under our own minimal accepted gas price
	local = local || pool.locals.contains(from) // account may be local even if the transaction arrived from the network
	if !local && currency.Cmp(pool.gasPrice, nil, tx.GasPrice(), tx.GasCurrency()) > 0 {
		return ErrUnderpriced
	}
	// Ensure the transaction adheres to nonce ordering
	if pool.currentState.GetNonce(from) > tx.Nonce() {
		return ErrNonceTooLow
	}
	if tx.GasCurrency() == nil && pool.currentState.GetBalance(from).Cmp(tx.Cost()) < 0 {
		log.Debug("validateTx insufficient funds", "balance", pool.currentState.GetBalance(from).String(), "from", from.Hex(), "txn cost", tx.Cost().String())
		return ErrInsufficientFunds
	} else if tx.GasCurrency() != nil {
		gasCurrencyBalance, _, err := currency.GetBalanceOf(from, *tx.GasCurrency(), params.MaxGasToReadErc20Balance, nil, nil)

		if err != nil {
			log.Debug("validateTx error in getting gas currency balance", "gasCurrency", tx.GasCurrency(), "error", err)
			return err
		}

		if gasCurrencyBalance.Cmp(new(big.Int).Mul(tx.GasPrice(), big.NewInt(int64(tx.Gas())))) < 0 {
			log.Debug("validateTx insufficient gas currency", "gasCurrency", tx.GasCurrency(), "gasCurrencyBalance", gasCurrencyBalance)
			return ErrInsufficientFunds
		}

		if pool.currentState.GetBalance(from).Cmp(tx.Value()) < 0 {
			log.Debug("validateTx insufficient funds", "balance", pool.currentState.GetBalance(from).String())
			return ErrInsufficientFunds
		}
	}
<<<<<<< HEAD
	// Ensure the transaction has more gas than the basic tx fee.
	intrGas, err := IntrinsicGas(tx.Data(), tx.To() == nil, true, pool.istanbul, tx.GasCurrency())
=======
	intrGas, err := IntrinsicGas(tx.Data(), tx.To() == nil, pool.homestead, pool.chain.CurrentBlock().Header(), pool.currentState, tx.GasCurrency())
>>>>>>> 22001689
	if err != nil {
		log.Debug("validateTx gas less than intrinsic gas", "intrGas", intrGas, "err", err)
		return err
	}
	if tx.Gas() < intrGas {
		log.Debug("validateTx gas less than intrinsic gas", "tx.Gas", tx.Gas(), "intrinsic Gas", intrGas)
		return ErrIntrinsicGas
	}

	gasPriceMinimum, err := gpm.GetGasPriceMinimum(tx.GasCurrency(), nil, nil)
	if err != nil && err != ccerrors.ErrSmartContractNotDeployed && err != ccerrors.ErrRegistryContractNotDeployed {
		log.Debug("unable to fetch gas price minimum", "err", err)
		return err
	}

	if tx.GasPrice().Cmp(gasPriceMinimum) == -1 {
		log.Debug("gas price less than current gas price minimum", "gasPrice", tx.GasPrice(), "gasPriceMinimum", gasPriceMinimum)
		return ErrGasPriceDoesNotExceedMinimum
	}

	return nil
}

// add validates a transaction and inserts it into the non-executable queue for later
// pending promotion and execution. If the transaction is a replacement for an already
// pending or queued one, it overwrites the previous transaction if its price is higher.
//
// If a newly added transaction is marked as local, its sending account will be
// whitelisted, preventing any associated transaction from being dropped out of the pool
// due to pricing constraints.
func (pool *TxPool) add(tx *types.Transaction, local bool) (replaced bool, err error) {
	// If the transaction is already known, discard it
	hash := tx.Hash()
	if pool.all.Get(hash) != nil {
		log.Trace("Discarding already known transaction", "hash", hash)
		knownTxMeter.Mark(1)
		return false, fmt.Errorf("known transaction: %x", hash)
	}
	// If the transaction fails basic validation, discard it
	if err := pool.validateTx(tx, local); err != nil {
		log.Debug("Discarding invalid transaction", "hash", hash, "err", err)
		invalidTxMeter.Mark(1)
		return false, err
	}
	// If the transaction pool is full, discard underpriced transactions
	if uint64(pool.all.Count()) >= pool.config.GlobalSlots+pool.config.GlobalQueue {
		// If the new transaction is underpriced, don't accept it
		if !local && pool.priced.Underpriced(tx, pool.locals) {
			log.Debug("Discarding underpriced transaction", "hash", hash, "price", tx.GasPrice())
			underpricedTxMeter.Mark(1)
			return false, ErrUnderpriced
		}
		// New transaction is better than our worse ones, make room for it
		drop := pool.priced.Discard(pool.all.Count()-int(pool.config.GlobalSlots+pool.config.GlobalQueue-1), pool.locals)
		for _, tx := range drop {
			log.Debug("Discarding freshly underpriced transaction", "hash", tx.Hash(), "price", tx.GasPrice())
			underpricedTxMeter.Mark(1)
			pool.removeTx(tx.Hash(), false)
		}
	}
	// Try to replace an existing transaction in the pending pool
	from, _ := types.Sender(pool.signer, tx) // already validated
	if list := pool.pending[from]; list != nil && list.Overlaps(tx) {
		// Nonce already pending, check if required price bump is met
		inserted, old := list.Add(tx, pool.config.PriceBump)
		if !inserted {
			pendingDiscardMeter.Mark(1)
			return false, ErrReplaceUnderpriced
		}
		// New transaction is better, replace old one
		if old != nil {
			pool.all.Remove(old.Hash())
			pool.priced.Removed(1)
			pendingReplaceMeter.Mark(1)
		}
		pool.all.Add(tx)
		pool.priced.Put(tx)
		pool.journalTx(from, tx)
		pool.queueTxEvent(tx)
		log.Trace("Pooled new executable transaction", "hash", hash, "from", from, "to", tx.To())
		return old != nil, nil
	}
	// New transaction isn't replacing a pending one, push into queue
	replaced, err = pool.enqueueTx(hash, tx)
	if err != nil {
		return false, err
	}
	// Mark local addresses and journal local transactions
	if local {
		if !pool.locals.contains(from) {
			log.Info("Setting new local account", "address", from)
			pool.locals.add(from)
		}
	}
	if local || pool.locals.contains(from) {
		localGauge.Inc(1)
	}
	pool.journalTx(from, tx)

	log.Trace("Pooled new future transaction", "hash", hash, "from", from, "to", tx.To())
	return replaced, nil
}

// enqueueTx inserts a new transaction into the non-executable transaction queue.
//
// Note, this method assumes the pool lock is held!
func (pool *TxPool) enqueueTx(hash common.Hash, tx *types.Transaction) (bool, error) {
	// Try to insert the transaction into the future queue
	from, _ := types.Sender(pool.signer, tx) // already validated
	if pool.queue[from] == nil {
		pool.queue[from] = newTxList(false)
	}
	inserted, old := pool.queue[from].Add(tx, pool.config.PriceBump)
	if !inserted {
		// An older transaction was better, discard this
		queuedDiscardMeter.Mark(1)
		return false, ErrReplaceUnderpriced
	}
	// Discard any previous transaction and mark this
	if old != nil {
		pool.all.Remove(old.Hash())
		pool.priced.Removed(1)
		queuedReplaceMeter.Mark(1)
	} else {
		// Nothing was replaced, bump the queued counter
		queuedGauge.Inc(1)
	}
	if pool.all.Get(hash) == nil {
		pool.all.Add(tx)
		pool.priced.Put(tx)
	}
	return old != nil, nil
}

// journalTx adds the specified transaction to the local disk journal if it is
// deemed to have been sent from a local account.
func (pool *TxPool) journalTx(from common.Address, tx *types.Transaction) {
	// Only journal if it's enabled and the transaction is local
	if pool.journal == nil || !pool.locals.contains(from) {
		return
	}
	if err := pool.journal.insert(tx); err != nil {
		log.Warn("Failed to journal local transaction", "err", err)
	}
}

// promoteTx adds a transaction to the pending (processable) list of transactions
// and returns whether it was inserted or an older was better.
//
// Note, this method assumes the pool lock is held!
func (pool *TxPool) promoteTx(addr common.Address, hash common.Hash, tx *types.Transaction) bool {
	// Try to insert the transaction into the pending queue
	if pool.pending[addr] == nil {
		pool.pending[addr] = newTxList(true)
	}
	list := pool.pending[addr]

	inserted, old := list.Add(tx, pool.config.PriceBump)
	if !inserted {
		// An older transaction was better, discard this
		pool.all.Remove(hash)
		pool.priced.Removed(1)

		pendingDiscardMeter.Mark(1)
		return false
	}
	// Otherwise discard any previous transaction and mark this
	if old != nil {
		pool.all.Remove(old.Hash())
		pool.priced.Removed(1)

		pendingReplaceMeter.Mark(1)
	} else {
		// Nothing was replaced, bump the pending counter
		pendingGauge.Inc(1)
	}
	// Failsafe to work around direct pending inserts (tests)
	if pool.all.Get(hash) == nil {
		pool.all.Add(tx)
		pool.priced.Put(tx)
	}
	// Set the potentially new pending nonce and notify any subsystems of the new tx
	pool.beats[addr] = time.Now()
	pool.pendingNonces.set(addr, tx.Nonce()+1)

	return true
}

// AddLocals enqueues a batch of transactions into the pool if they are valid, marking the
// senders as a local ones, ensuring they go around the local pricing constraints.
//
// This method is used to add transactions from the RPC API and performs synchronous pool
// reorganization and event propagation.
func (pool *TxPool) AddLocals(txs []*types.Transaction) []error {
	return pool.addTxs(txs, !pool.config.NoLocals, true)
}

// AddLocal enqueues a single local transaction into the pool if it is valid. This is
// a convenience wrapper aroundd AddLocals.
func (pool *TxPool) AddLocal(tx *types.Transaction) error {
	errs := pool.AddLocals([]*types.Transaction{tx})
	return errs[0]
}

// AddRemotes enqueues a batch of transactions into the pool if they are valid. If the
// senders are not among the locally tracked ones, full pricing constraints will apply.
//
// This method is used to add transactions from the p2p network and does not wait for pool
// reorganization and internal event propagation.
func (pool *TxPool) AddRemotes(txs []*types.Transaction) []error {
	return pool.addTxs(txs, false, false)
}

// This is like AddRemotes, but waits for pool reorganization. Tests use this method.
func (pool *TxPool) AddRemotesSync(txs []*types.Transaction) []error {
	return pool.addTxs(txs, false, true)
}

// This is like AddRemotes with a single transaction, but waits for pool reorganization. Tests use this method.
func (pool *TxPool) addRemoteSync(tx *types.Transaction) error {
	errs := pool.AddRemotesSync([]*types.Transaction{tx})
	return errs[0]
}

// AddRemote enqueues a single transaction into the pool if it is valid. This is a convenience
// wrapper around AddRemotes.
//
// Deprecated: use AddRemotes
func (pool *TxPool) AddRemote(tx *types.Transaction) error {
	errs := pool.AddRemotes([]*types.Transaction{tx})
	return errs[0]
}

// addTxs attempts to queue a batch of transactions if they are valid.
func (pool *TxPool) addTxs(txs []*types.Transaction, local, sync bool) []error {
	// Filter out known ones without obtaining the pool lock or recovering signatures
	var (
		errs = make([]error, len(txs))
		news = make([]*types.Transaction, 0, len(txs))
	)
	for i, tx := range txs {
		// If the transaction is known, pre-set the error slot
		if pool.all.Get(tx.Hash()) != nil {
			errs[i] = fmt.Errorf("known transaction: %x", tx.Hash())
			knownTxMeter.Mark(1)
			continue
		}
		// Accumulate all unknown transactions for deeper processing
		news = append(news, tx)
	}
	if len(news) == 0 {
		return errs
	}
	// Cache senders in transactions before obtaining lock (pool.signer is immutable)
	for _, tx := range news {
		types.Sender(pool.signer, tx)
	}
	// Process all the new transaction and merge any errors into the original slice
	pool.mu.Lock()
	newErrs, dirtyAddrs := pool.addTxsLocked(news, local)
	pool.mu.Unlock()

	var nilSlot = 0
	for _, err := range newErrs {
		for errs[nilSlot] != nil {
			nilSlot++
		}
		errs[nilSlot] = err
	}
	// Reorg the pool internals if needed and return
	done := pool.requestPromoteExecutables(dirtyAddrs)
	if sync {
		<-done
	}
	return errs
}

// addTxsLocked attempts to queue a batch of transactions if they are valid.
// The transaction pool lock must be held.
func (pool *TxPool) addTxsLocked(txs []*types.Transaction, local bool) ([]error, *accountSet) {
	dirty := newAccountSet(pool.signer)
	errs := make([]error, len(txs))
	for i, tx := range txs {
		replaced, err := pool.add(tx, local)
		errs[i] = err
		if err == nil && !replaced {
			dirty.addTx(tx)
		}
	}
	validTxMeter.Mark(int64(len(dirty.accounts)))
	return errs, dirty
}

// Status returns the status (unknown/pending/queued) of a batch of transactions
// identified by their hashes.
func (pool *TxPool) Status(hashes []common.Hash) []TxStatus {
	status := make([]TxStatus, len(hashes))
	for i, hash := range hashes {
		tx := pool.Get(hash)
		if tx == nil {
			continue
		}
		from, _ := types.Sender(pool.signer, tx) // already validated
		pool.mu.RLock()
		if txList := pool.pending[from]; txList != nil && txList.txs.items[tx.Nonce()] != nil {
			status[i] = TxStatusPending
		} else if txList := pool.queue[from]; txList != nil && txList.txs.items[tx.Nonce()] != nil {
			status[i] = TxStatusQueued
		}
		// implicit else: the tx may have been included into a block between
		// checking pool.Get and obtaining the lock. In that case, TxStatusUnknown is correct
		pool.mu.RUnlock()
	}
	return status
}

// Get returns a transaction if it is contained in the pool and nil otherwise.
func (pool *TxPool) Get(hash common.Hash) *types.Transaction {
	return pool.all.Get(hash)
}

// removeTx removes a single transaction from the queue, moving all subsequent
// transactions back to the future queue.
func (pool *TxPool) removeTx(hash common.Hash, outofbound bool) {
	// Fetch the transaction we wish to delete
	tx := pool.all.Get(hash)
	if tx == nil {
		return
	}
	addr, _ := types.Sender(pool.signer, tx) // already validated during insertion

	// Remove it from the list of known transactions
	pool.all.Remove(hash)
	if outofbound {
		pool.priced.Removed(1)
	}
	if pool.locals.contains(addr) {
		localGauge.Dec(1)
	}
	// Remove the transaction from the pending lists and reset the account nonce
	if pending := pool.pending[addr]; pending != nil {
		if removed, invalids := pending.Remove(tx); removed {
			// If no more pending transactions are left, remove the list
			if pending.Empty() {
				delete(pool.pending, addr)
				delete(pool.beats, addr)
			}
			// Postpone any invalidated transactions
			for _, tx := range invalids {
				pool.enqueueTx(tx.Hash(), tx)
			}
			// Update the account nonce if needed
			pool.pendingNonces.setIfLower(addr, tx.Nonce())
			// Reduce the pending counter
			pendingGauge.Dec(int64(1 + len(invalids)))
			return
		}
	}
	// Transaction is in the future queue
	if future := pool.queue[addr]; future != nil {
		if removed, _ := future.Remove(tx); removed {
			// Reduce the queued counter
			queuedGauge.Dec(1)
		}
		if future.Empty() {
			delete(pool.queue, addr)
		}
	}
}

// requestPromoteExecutables requests a pool reset to the new head block.
// The returned channel is closed when the reset has occurred.
func (pool *TxPool) requestReset(oldHead *types.Header, newHead *types.Header) chan struct{} {
	select {
	case pool.reqResetCh <- &txpoolResetRequest{oldHead, newHead}:
		return <-pool.reorgDoneCh
	case <-pool.reorgShutdownCh:
		return pool.reorgShutdownCh
	}
}

// requestPromoteExecutables requests transaction promotion checks for the given addresses.
// The returned channel is closed when the promotion checks have occurred.
func (pool *TxPool) requestPromoteExecutables(set *accountSet) chan struct{} {
	select {
	case pool.reqPromoteCh <- set:
		return <-pool.reorgDoneCh
	case <-pool.reorgShutdownCh:
		return pool.reorgShutdownCh
	}
}

// queueTxEvent enqueues a transaction event to be sent in the next reorg run.
func (pool *TxPool) queueTxEvent(tx *types.Transaction) {
	select {
	case pool.queueTxEventCh <- tx:
	case <-pool.reorgShutdownCh:
	}
}

// scheduleReorgLoop schedules runs of reset and promoteExecutables. Code above should not
// call those methods directly, but request them being run using requestReset and
// requestPromoteExecutables instead.
func (pool *TxPool) scheduleReorgLoop() {
	defer pool.wg.Done()

	var (
		curDone       chan struct{} // non-nil while runReorg is active
		nextDone      = make(chan struct{})
		launchNextRun bool
		reset         *txpoolResetRequest
		dirtyAccounts *accountSet
		queuedEvents  = make(map[common.Address]*txSortedMap)
	)
	for {
		// Launch next background reorg if needed
		if curDone == nil && launchNextRun {
			// Run the background reorg and announcements
			go pool.runReorg(nextDone, reset, dirtyAccounts, queuedEvents)

			// Prepare everything for the next round of reorg
			curDone, nextDone = nextDone, make(chan struct{})
			launchNextRun = false

			reset, dirtyAccounts = nil, nil
			queuedEvents = make(map[common.Address]*txSortedMap)
		}

		select {
		case req := <-pool.reqResetCh:
			// Reset request: update head if request is already pending.
			if reset == nil {
				reset = req
			} else {
				reset.newHead = req.newHead
			}
			launchNextRun = true
			pool.reorgDoneCh <- nextDone

		case req := <-pool.reqPromoteCh:
			// Promote request: update address set if request is already pending.
			if dirtyAccounts == nil {
				dirtyAccounts = req
			} else {
				dirtyAccounts.merge(req)
			}
			launchNextRun = true
			pool.reorgDoneCh <- nextDone

		case tx := <-pool.queueTxEventCh:
			// Queue up the event, but don't schedule a reorg. It's up to the caller to
			// request one later if they want the events sent.
			addr, _ := types.Sender(pool.signer, tx)
			if _, ok := queuedEvents[addr]; !ok {
				queuedEvents[addr] = newTxSortedMap()
			}
			queuedEvents[addr].Put(tx)

		case <-curDone:
			curDone = nil

		case <-pool.reorgShutdownCh:
			// Wait for current run to finish.
			if curDone != nil {
				<-curDone
			}
			close(nextDone)
			return
		}
	}
}

// runReorg runs reset and promoteExecutables on behalf of scheduleReorgLoop.
func (pool *TxPool) runReorg(done chan struct{}, reset *txpoolResetRequest, dirtyAccounts *accountSet, events map[common.Address]*txSortedMap) {
	defer close(done)

	var promoteAddrs []common.Address
	if dirtyAccounts != nil {
		promoteAddrs = dirtyAccounts.flatten()
	}
	pool.mu.Lock()
	if reset != nil {
		// Reset from the old head to the new, rescheduling any reorged transactions
		pool.reset(reset.oldHead, reset.newHead)

		// Nonces were reset, discard any events that became stale
		for addr := range events {
			events[addr].Forward(pool.pendingNonces.get(addr))
			if events[addr].Len() == 0 {
				delete(events, addr)
			}
		}
		// Reset needs promote for all addresses
		promoteAddrs = promoteAddrs[:0]
		for addr := range pool.queue {
			promoteAddrs = append(promoteAddrs, addr)
		}
	}
	// Check for pending transactions for every account that sent new ones
	promoted := pool.promoteExecutables(promoteAddrs)
	for _, tx := range promoted {
		addr, _ := types.Sender(pool.signer, tx)
		if _, ok := events[addr]; !ok {
			events[addr] = newTxSortedMap()
		}
		events[addr].Put(tx)
	}
	// If a new block appeared, validate the pool of pending transactions. This will
	// remove any transaction that has been included in the block or was invalidated
	// because of another transaction (e.g. higher gas price).
	if reset != nil {
		pool.demoteUnexecutables()
	}
	// Ensure pool.queue and pool.pending sizes stay within the configured limits.
	pool.truncatePending()
	pool.truncateQueue()

	// Update all accounts to the latest known pending nonce
	for addr, list := range pool.pending {
		txs := list.Flatten() // Heavy but will be cached and is needed by the miner anyway
		pool.pendingNonces.set(addr, txs[len(txs)-1].Nonce()+1)
	}
	pool.mu.Unlock()

	// Notify subsystems for newly added transactions
	if len(events) > 0 {
		var txs []*types.Transaction
		for _, set := range events {
			txs = append(txs, set.Flatten()...)
		}
		pool.txFeed.Send(NewTxsEvent{txs})
	}
}

// reset retrieves the current state of the blockchain and ensures the content
// of the transaction pool is valid with regard to the chain state.
func (pool *TxPool) reset(oldHead, newHead *types.Header) {
	// If we're reorging an old state, reinject all dropped transactions
	var reinject types.Transactions

	if oldHead != nil && oldHead.Hash() != newHead.ParentHash {
		// If the reorg is too deep, avoid doing it (will happen during fast sync)
		oldNum := oldHead.Number.Uint64()
		newNum := newHead.Number.Uint64()

		if depth := uint64(math.Abs(float64(oldNum) - float64(newNum))); depth > 64 {
			log.Debug("Skipping deep transaction reorg", "depth", depth)
		} else {
			// Reorg seems shallow enough to pull in all transactions into memory
			var discarded, included types.Transactions
			var (
				rem = pool.chain.GetBlock(oldHead.Hash(), oldHead.Number.Uint64())
				add = pool.chain.GetBlock(newHead.Hash(), newHead.Number.Uint64())
			)
			if rem == nil {
				// This can happen if a setHead is performed, where we simply discard the old
				// head from the chain.
				// If that is the case, we don't have the lost transactions any more, and
				// there's nothing to add
				if newNum < oldNum {
					// If the reorg ended up on a lower number, it's indicative of setHead being the cause
					log.Debug("Skipping transaction reset caused by setHead",
						"old", oldHead.Hash(), "oldnum", oldNum, "new", newHead.Hash(), "newnum", newNum)
				} else {
					// If we reorged to a same or higher number, then it's not a case of setHead
					log.Warn("Transaction pool reset with missing oldhead",
						"old", oldHead.Hash(), "oldnum", oldNum, "new", newHead.Hash(), "newnum", newNum)
				}
				return
			}
			for rem.NumberU64() > add.NumberU64() {
				discarded = append(discarded, rem.Transactions()...)
				if rem = pool.chain.GetBlock(rem.ParentHash(), rem.NumberU64()-1); rem == nil {
					log.Error("Unrooted old chain seen by tx pool", "block", oldHead.Number, "hash", oldHead.Hash())
					return
				}
			}
			for add.NumberU64() > rem.NumberU64() {
				included = append(included, add.Transactions()...)
				if add = pool.chain.GetBlock(add.ParentHash(), add.NumberU64()-1); add == nil {
					log.Error("Unrooted new chain seen by tx pool", "block", newHead.Number, "hash", newHead.Hash())
					return
				}
			}
			for rem.Hash() != add.Hash() {
				discarded = append(discarded, rem.Transactions()...)
				if rem = pool.chain.GetBlock(rem.ParentHash(), rem.NumberU64()-1); rem == nil {
					log.Error("Unrooted old chain seen by tx pool", "block", oldHead.Number, "hash", oldHead.Hash())
					return
				}
				included = append(included, add.Transactions()...)
				if add = pool.chain.GetBlock(add.ParentHash(), add.NumberU64()-1); add == nil {
					log.Error("Unrooted new chain seen by tx pool", "block", newHead.Number, "hash", newHead.Hash())
					return
				}
			}
			reinject = types.TxDifference(discarded, included)
		}
	}
	// Initialize the internal state to the current head
	if newHead == nil {
		newHead = pool.chain.CurrentBlock().Header() // Special case during testing
	}
	statedb, err := pool.chain.StateAt(newHead.Root)
	if err != nil {
		log.Error("Failed to reset txpool state", "err", err)
		return
	}
	pool.currentState = statedb
	pool.pendingNonces = newTxNoncer(statedb)
	pool.currentMaxGas = newHead.GasLimit

	// Inject any transactions discarded due to reorgs
	log.Debug("Reinjecting stale transactions", "count", len(reinject))
	senderCacher.recover(pool.signer, reinject)
	pool.addTxsLocked(reinject, false)

	// Update all fork indicator by next pending block number.
	next := new(big.Int).Add(newHead.Number, big.NewInt(1))
	pool.istanbul = pool.chainconfig.IsIstanbul(next)
}

// promoteExecutables moves transactions that have become processable from the
// future queue to the set of pending transactions. During this process, all
// invalidated transactions (low nonce, low balance) are deleted.
func (pool *TxPool) promoteExecutables(accounts []common.Address) []*types.Transaction {
	// Track the promoted transactions to broadcast them at once
	var promoted []*types.Transaction

	// Iterate over all accounts and promote any executable transactions
	for _, addr := range accounts {
		list := pool.queue[addr]
		if list == nil {
			continue // Just in case someone calls with a non existing account
		}
		// Drop all transactions that are deemed too old (low nonce)
		forwards := list.Forward(pool.currentState.GetNonce(addr))
		for _, tx := range forwards {
			hash := tx.Hash()
			pool.all.Remove(hash)
			log.Trace("Removed old queued transaction", "hash", hash)
		}
		// Drop all transactions that are too costly (low balance or out of gas)
		drops, _ := list.Filter(pool.currentState.GetBalance(addr), pool.currentMaxGas)
		for _, tx := range drops {
			hash := tx.Hash()
			pool.all.Remove(hash)
			log.Trace("Removed unpayable queued transaction", "hash", hash)
		}
		queuedNofundsMeter.Mark(int64(len(drops)))

		// Gather all executable transactions and promote them
		readies := list.Ready(pool.pendingNonces.get(addr))
		for _, tx := range readies {
			hash := tx.Hash()
			if pool.promoteTx(addr, hash, tx) {
				log.Trace("Promoting queued transaction", "hash", hash)
				promoted = append(promoted, tx)
			}
		}
		queuedGauge.Dec(int64(len(readies)))

		// Drop all transactions over the allowed limit
		var caps types.Transactions
		if !pool.locals.contains(addr) {
			caps = list.Cap(int(pool.config.AccountQueue))
			for _, tx := range caps {
				hash := tx.Hash()
				pool.all.Remove(hash)
				log.Trace("Removed cap-exceeding queued transaction", "hash", hash)
			}
			queuedRateLimitMeter.Mark(int64(len(caps)))
		}
		// Mark all the items dropped as removed
		pool.priced.Removed(len(forwards) + len(drops) + len(caps))
		queuedGauge.Dec(int64(len(forwards) + len(drops) + len(caps)))
		if pool.locals.contains(addr) {
			localGauge.Dec(int64(len(forwards) + len(drops) + len(caps)))
		}
		// Delete the entire queue entry if it became empty.
		if list.Empty() {
			delete(pool.queue, addr)
		}
	}
	return promoted
}

// truncatePending removes transactions from the pending queue if the pool is above the
// pending limit. The algorithm tries to reduce transaction counts by an approximately
// equal number for all for accounts with many pending transactions.
func (pool *TxPool) truncatePending() {
	pending := uint64(0)
	for _, list := range pool.pending {
		pending += uint64(list.Len())
	}
	if pending <= pool.config.GlobalSlots {
		return
	}

	pendingBeforeCap := pending
	// Assemble a spam order to penalize large transactors first
	spammers := prque.New(nil)
	for addr, list := range pool.pending {
		// Only evict transactions from high rollers
		if !pool.locals.contains(addr) && uint64(list.Len()) > pool.config.AccountSlots {
			spammers.Push(addr, int64(list.Len()))
		}
	}
	// Gradually drop transactions from offenders
	offenders := []common.Address{}
	for pending > pool.config.GlobalSlots && !spammers.Empty() {
		// Retrieve the next offender if not local address
		offender, _ := spammers.Pop()
		offenders = append(offenders, offender.(common.Address))

		// Equalize balances until all the same or below threshold
		if len(offenders) > 1 {
			// Calculate the equalization threshold for all current offenders
			threshold := pool.pending[offender.(common.Address)].Len()

			// Iteratively reduce all offenders until below limit or threshold reached
			for pending > pool.config.GlobalSlots && pool.pending[offenders[len(offenders)-2]].Len() > threshold {
				for i := 0; i < len(offenders)-1; i++ {
					list := pool.pending[offenders[i]]

					caps := list.Cap(list.Len() - 1)
					for _, tx := range caps {
						// Drop the transaction from the global pools too
						hash := tx.Hash()
						pool.all.Remove(hash)

						// Update the account nonce to the dropped transaction
						pool.pendingNonces.setIfLower(offenders[i], tx.Nonce())
						log.Trace("Removed fairness-exceeding pending transaction", "hash", hash)
					}
					pool.priced.Removed(len(caps))
					pendingGauge.Dec(int64(len(caps)))
					if pool.locals.contains(offenders[i]) {
						localGauge.Dec(int64(len(caps)))
					}
					pending--
				}
			}
		}
	}

	// If still above threshold, reduce to limit or min allowance
	if pending > pool.config.GlobalSlots && len(offenders) > 0 {
		for pending > pool.config.GlobalSlots && uint64(pool.pending[offenders[len(offenders)-1]].Len()) > pool.config.AccountSlots {
			for _, addr := range offenders {
				list := pool.pending[addr]

				caps := list.Cap(list.Len() - 1)
				for _, tx := range caps {
					// Drop the transaction from the global pools too
					hash := tx.Hash()
					pool.all.Remove(hash)

					// Update the account nonce to the dropped transaction
					pool.pendingNonces.setIfLower(addr, tx.Nonce())
					log.Trace("Removed fairness-exceeding pending transaction", "hash", hash)
				}
				pool.priced.Removed(len(caps))
				pendingGauge.Dec(int64(len(caps)))
				if pool.locals.contains(addr) {
					localGauge.Dec(int64(len(caps)))
				}
				pending--
			}
		}
	}
	pendingRateLimitMeter.Mark(int64(pendingBeforeCap - pending))
}

// truncateQueue drops the oldes transactions in the queue if the pool is above the global queue limit.
func (pool *TxPool) truncateQueue() {
	queued := uint64(0)
	for _, list := range pool.queue {
		queued += uint64(list.Len())
	}
	if queued <= pool.config.GlobalQueue {
		return
	}

	// Sort all accounts with queued transactions by heartbeat
	addresses := make(addressesByHeartbeat, 0, len(pool.queue))
	for addr := range pool.queue {
		if !pool.locals.contains(addr) { // don't drop locals
			addresses = append(addresses, addressByHeartbeat{addr, pool.beats[addr]})
		}
	}
	sort.Sort(addresses)

	// Drop transactions until the total is below the limit or only locals remain
	for drop := queued - pool.config.GlobalQueue; drop > 0 && len(addresses) > 0; {
		addr := addresses[len(addresses)-1]
		list := pool.queue[addr.address]

		addresses = addresses[:len(addresses)-1]

		// Drop all transactions if they are less than the overflow
		if size := uint64(list.Len()); size <= drop {
			for _, tx := range list.Flatten() {
				pool.removeTx(tx.Hash(), true)
			}
			drop -= size
			queuedRateLimitMeter.Mark(int64(size))
			continue
		}
		// Otherwise drop only last few transactions
		txs := list.Flatten()
		for i := len(txs) - 1; i >= 0 && drop > 0; i-- {
			pool.removeTx(txs[i].Hash(), true)
			drop--
			queuedRateLimitMeter.Mark(1)
		}
	}
}

// demoteUnexecutables removes invalid and processed transactions from the pools
// executable/pending queue and any subsequent transactions that become unexecutable
// are moved back into the future queue.
func (pool *TxPool) demoteUnexecutables() {
	// Iterate over all accounts and demote any non-executable transactions
	for addr, list := range pool.pending {
		nonce := pool.currentState.GetNonce(addr)

		// Drop all transactions that are deemed too old (low nonce)
		olds := list.Forward(nonce)
		for _, tx := range olds {
			hash := tx.Hash()
			pool.all.Remove(hash)
			log.Trace("Removed old pending transaction", "hash", hash)
		}
		// Drop all transactions that are too costly (low balance or out of gas), and queue any invalids back for later
		drops, invalids := list.Filter(pool.currentState.GetBalance(addr), pool.currentMaxGas)
		for _, tx := range drops {
			hash := tx.Hash()
			log.Trace("Removed unpayable pending transaction", "hash", hash)
			pool.all.Remove(hash)
		}
		pool.priced.Removed(len(olds) + len(drops))
		pendingNofundsMeter.Mark(int64(len(drops)))

		for _, tx := range invalids {
			hash := tx.Hash()
			log.Trace("Demoting pending transaction", "hash", hash)
			pool.enqueueTx(hash, tx)
		}
		pendingGauge.Dec(int64(len(olds) + len(drops) + len(invalids)))
		if pool.locals.contains(addr) {
			localGauge.Dec(int64(len(olds) + len(drops) + len(invalids)))
		}
		// If there's a gap in front, alert (should never happen) and postpone all transactions
		if list.Len() > 0 && list.txs.Get(nonce) == nil {
			gapped := list.Cap(0)
			for _, tx := range gapped {
				hash := tx.Hash()
				log.Error("Demoting invalidated transaction", "hash", hash)
				pool.enqueueTx(hash, tx)
			}
			pendingGauge.Dec(int64(len(gapped)))
		}
		// Delete the entire queue entry if it became empty.
		if list.Empty() {
			delete(pool.pending, addr)
			delete(pool.beats, addr)
		}
	}
}

// addressByHeartbeat is an account address tagged with its last activity timestamp.
type addressByHeartbeat struct {
	address   common.Address
	heartbeat time.Time
}

type addressesByHeartbeat []addressByHeartbeat

func (a addressesByHeartbeat) Len() int           { return len(a) }
func (a addressesByHeartbeat) Less(i, j int) bool { return a[i].heartbeat.Before(a[j].heartbeat) }
func (a addressesByHeartbeat) Swap(i, j int)      { a[i], a[j] = a[j], a[i] }

// accountSet is simply a set of addresses to check for existence, and a signer
// capable of deriving addresses from transactions.
type accountSet struct {
	accounts map[common.Address]struct{}
	signer   types.Signer
	cache    *[]common.Address
}

// newAccountSet creates a new address set with an associated signer for sender
// derivations.
func newAccountSet(signer types.Signer, addrs ...common.Address) *accountSet {
	as := &accountSet{
		accounts: make(map[common.Address]struct{}),
		signer:   signer,
	}
	for _, addr := range addrs {
		as.add(addr)
	}
	return as
}

// contains checks if a given address is contained within the set.
func (as *accountSet) contains(addr common.Address) bool {
	_, exist := as.accounts[addr]
	return exist
}

// containsTx checks if the sender of a given tx is within the set. If the sender
// cannot be derived, this method returns false.
func (as *accountSet) containsTx(tx *types.Transaction) bool {
	if addr, err := types.Sender(as.signer, tx); err == nil {
		return as.contains(addr)
	}
	return false
}

// add inserts a new address into the set to track.
func (as *accountSet) add(addr common.Address) {
	as.accounts[addr] = struct{}{}
	as.cache = nil
}

// addTx adds the sender of tx into the set.
func (as *accountSet) addTx(tx *types.Transaction) {
	if addr, err := types.Sender(as.signer, tx); err == nil {
		as.add(addr)
	}
}

// flatten returns the list of addresses within this set, also caching it for later
// reuse. The returned slice should not be changed!
func (as *accountSet) flatten() []common.Address {
	if as.cache == nil {
		accounts := make([]common.Address, 0, len(as.accounts))
		for account := range as.accounts {
			accounts = append(accounts, account)
		}
		as.cache = &accounts
	}
	return *as.cache
}

// merge adds all addresses from the 'other' set into 'as'.
func (as *accountSet) merge(other *accountSet) {
	for addr := range other.accounts {
		as.accounts[addr] = struct{}{}
	}
	as.cache = nil
}

// txLookup is used internally by TxPool to track transactions while allowing lookup without
// mutex contention.
//
// Note, although this type is properly protected against concurrent access, it
// is **not** a type that should ever be mutated or even exposed outside of the
// transaction pool, since its internal state is tightly coupled with the pools
// internal mechanisms. The sole purpose of the type is to permit out-of-bound
// peeking into the pool in TxPool.Get without having to acquire the widely scoped
// TxPool.mu mutex.
type txLookup struct {
	all                       map[common.Hash]*types.Transaction
	nonNilCurrencyTxCurrCount map[common.Address]uint64
	nilCurrencyTxCurrCount    uint64
	lock                      sync.RWMutex
}

// newTxLookup returns a new txLookup structure.
func newTxLookup() *txLookup {
	return &txLookup{
		all:                       make(map[common.Hash]*types.Transaction),
		nonNilCurrencyTxCurrCount: make(map[common.Address]uint64),
	}
}

// Range calls f on each key and value present in the map.
func (t *txLookup) Range(f func(hash common.Hash, tx *types.Transaction) bool) {
	t.lock.RLock()
	defer t.lock.RUnlock()

	for key, value := range t.all {
		if !f(key, value) {
			break
		}
	}
}

// Get returns a transaction if it exists in the lookup, or nil if not found.
func (t *txLookup) Get(hash common.Hash) *types.Transaction {
	t.lock.RLock()
	defer t.lock.RUnlock()

	return t.all[hash]
}

// Count returns the current number of items in the lookup.
func (t *txLookup) Count() int {
	t.lock.RLock()
	defer t.lock.RUnlock()

	return len(t.all)
}

// Add adds a transaction to the lookup.
func (t *txLookup) Add(tx *types.Transaction) {
	t.lock.Lock()
	defer t.lock.Unlock()

	if tx.GasCurrency() == nil {
		t.nilCurrencyTxCurrCount++
	} else {
		t.nonNilCurrencyTxCurrCount[*tx.GasCurrency()]++
	}
	t.all[tx.Hash()] = tx
}

// Remove removes a transaction from the lookup.
func (t *txLookup) Remove(hash common.Hash) {
	t.lock.Lock()
	defer t.lock.Unlock()

	if t.all[hash].GasCurrency() == nil {
		t.nilCurrencyTxCurrCount--
	} else {
		t.nonNilCurrencyTxCurrCount[*t.all[hash].GasCurrency()]--
	}

	delete(t.all, hash)
}<|MERGE_RESOLUTION|>--- conflicted
+++ resolved
@@ -584,12 +584,7 @@
 			return ErrInsufficientFunds
 		}
 	}
-<<<<<<< HEAD
-	// Ensure the transaction has more gas than the basic tx fee.
-	intrGas, err := IntrinsicGas(tx.Data(), tx.To() == nil, true, pool.istanbul, tx.GasCurrency())
-=======
-	intrGas, err := IntrinsicGas(tx.Data(), tx.To() == nil, pool.homestead, pool.chain.CurrentBlock().Header(), pool.currentState, tx.GasCurrency())
->>>>>>> 22001689
+	intrGas, err := IntrinsicGas(tx.Data(), tx.To() == nil, pool.chain.CurrentBlock().Header(), pool.currentState, tx.GasCurrency())
 	if err != nil {
 		log.Debug("validateTx gas less than intrinsic gas", "intrGas", intrGas, "err", err)
 		return err
