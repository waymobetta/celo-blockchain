// Copyright 2014 The go-ethereum Authors
// This file is part of the go-ethereum library.
//
// The go-ethereum library is free software: you can redistribute it and/or modify
// it under the terms of the GNU Lesser General Public License as published by
// the Free Software Foundation, either version 3 of the License, or
// (at your option) any later version.
//
// The go-ethereum library is distributed in the hope that it will be useful,
// but WITHOUT ANY WARRANTY; without even the implied warranty of
// MERCHANTABILITY or FITNESS FOR A PARTICULAR PURPOSE. See the
// GNU Lesser General Public License for more details.
//
// You should have received a copy of the GNU Lesser General Public License
// along with the go-ethereum library. If not, see <http://www.gnu.org/licenses/>.

package core

import (
	"bytes"
	"encoding/hex"
	"encoding/json"
	"errors"
	"fmt"
	"math/big"
	"strings"

	"github.com/ethereum/go-ethereum/common"
	"github.com/ethereum/go-ethereum/common/hexutil"
	"github.com/ethereum/go-ethereum/common/math"
	"github.com/ethereum/go-ethereum/core/rawdb"
	"github.com/ethereum/go-ethereum/core/state"
	"github.com/ethereum/go-ethereum/core/types"
	"github.com/ethereum/go-ethereum/crypto"
	"github.com/ethereum/go-ethereum/ethdb"
	"github.com/ethereum/go-ethereum/log"
	"github.com/ethereum/go-ethereum/params"
	"github.com/ethereum/go-ethereum/rlp"
)

//go:generate gencodec -type Genesis -field-override genesisSpecMarshaling -out gen_genesis.go
//go:generate gencodec -type GenesisAccount -field-override genesisAccountMarshaling -out gen_genesis_account.go

var (
	DBGenesisSupplyKey = []byte("genesis-supply-genesis")
	errGenesisNoConfig = errors.New("genesis has no chain configuration")
)

// Genesis specifies the header fields, state of a genesis block. It also defines hard
// fork switch-over blocks through the chain configuration.
type Genesis struct {
	Config     *params.ChainConfig `json:"config"`
	Nonce      uint64              `json:"nonce"`
	Timestamp  uint64              `json:"timestamp"`
	ExtraData  []byte              `json:"extraData"`
	GasLimit   uint64              `json:"gasLimit"   gencodec:"required"`
	Difficulty *big.Int            `json:"difficulty" gencodec:"required"`
	Mixhash    common.Hash         `json:"mixHash"`
	Coinbase   common.Address      `json:"coinbase"`
	Alloc      GenesisAlloc        `json:"alloc"      gencodec:"required"`

	// These fields are used for consensus tests. Please don't use them
	// in actual genesis blocks.
	Number     uint64      `json:"number"`
	GasUsed    uint64      `json:"gasUsed"`
	ParentHash common.Hash `json:"parentHash"`
}

// GenesisAlloc specifies the initial state that is part of the genesis block.
type GenesisAlloc map[common.Address]GenesisAccount

func (ga *GenesisAlloc) UnmarshalJSON(data []byte) error {
	m := make(map[common.UnprefixedAddress]GenesisAccount)
	if err := json.Unmarshal(data, &m); err != nil {
		return err
	}
	*ga = make(GenesisAlloc)
	for addr, a := range m {
		(*ga)[common.Address(addr)] = a
	}
	return nil
}

// GenesisAccount is an account in the state of the genesis block.
type GenesisAccount struct {
	Code       []byte                      `json:"code,omitempty"`
	Storage    map[common.Hash]common.Hash `json:"storage,omitempty"`
	Balance    *big.Int                    `json:"balance" gencodec:"required"`
	Nonce      uint64                      `json:"nonce,omitempty"`
	PrivateKey []byte                      `json:"secretKey,omitempty"` // for tests
}

// field type overrides for gencodec
type genesisSpecMarshaling struct {
	Nonce      math.HexOrDecimal64
	Timestamp  math.HexOrDecimal64
	ExtraData  hexutil.Bytes
	GasLimit   math.HexOrDecimal64
	GasUsed    math.HexOrDecimal64
	Number     math.HexOrDecimal64
	Difficulty *math.HexOrDecimal256
	Alloc      map[common.UnprefixedAddress]GenesisAccount
}

type genesisAccountMarshaling struct {
	Code       hexutil.Bytes
	Balance    *math.HexOrDecimal256
	Nonce      math.HexOrDecimal64
	Storage    map[storageJSON]storageJSON
	PrivateKey hexutil.Bytes
}

// storageJSON represents a 256 bit byte array, but allows less than 256 bits when
// unmarshaling from hex.
type storageJSON common.Hash

func (h *storageJSON) UnmarshalText(text []byte) error {
	text = bytes.TrimPrefix(text, []byte("0x"))
	if len(text) > 64 {
		return fmt.Errorf("too many hex characters in storage key/value %q", text)
	}
	offset := len(h) - len(text)/2 // pad on the left
	if _, err := hex.Decode(h[offset:], text); err != nil {
		fmt.Println(err)
		return fmt.Errorf("invalid hex storage key/value %q", text)
	}
	return nil
}

func (h storageJSON) MarshalText() ([]byte, error) {
	return hexutil.Bytes(h[:]).MarshalText()
}

// GenesisMismatchError is raised when trying to overwrite an existing
// genesis block with an incompatible one.
type GenesisMismatchError struct {
	Stored, New common.Hash
}

func (e *GenesisMismatchError) Error() string {
	return fmt.Sprintf("database contains incompatible genesis (have %x, new %x)", e.Stored, e.New)
}

// SetupGenesisBlock writes or updates the genesis block in db.
// The block that will be used is:
//
//                          genesis == nil       genesis != nil
//                       +------------------------------------------
//     db has no genesis |  main-net default  |  genesis
//     db has genesis    |  from DB           |  genesis (if compatible)
//
// The stored chain configuration will be updated if it is compatible (i.e. does not
// specify a fork block below the local head block). In case of a conflict, the
// error is a *params.ConfigCompatError and the new, unwritten config is returned.
//
// The returned chain configuration is never nil.
func SetupGenesisBlock(db ethdb.Database, genesis *Genesis) (*params.ChainConfig, common.Hash, error) {
	return SetupGenesisBlockWithOverride(db, genesis, nil)
}

func SetupGenesisBlockWithOverride(db ethdb.Database, genesis *Genesis, overrideIstanbul *big.Int) (*params.ChainConfig, common.Hash, error) {
	if genesis != nil && genesis.Config == nil {
		return params.AllEthashProtocolChanges, common.Hash{}, errGenesisNoConfig
	}
	// Just commit the new block if there is no stored genesis block.
	stored := rawdb.ReadCanonicalHash(db, 0)
	if (stored == common.Hash{}) {
		if genesis == nil {
			log.Info("Writing default main-net genesis block")
			genesis = DefaultGenesisBlock()
		} else {
			log.Info("Writing custom genesis block")
		}
		block, err := genesis.Commit(db)
		log.Info("HASH2", "hash", block.Hash())
		if err != nil {
			return genesis.Config, common.Hash{}, err
		}
		return genesis.Config, block.Hash(), nil
	}

	// We have the genesis block in database(perhaps in ancient database)
	// but the corresponding state is missing.
	header := rawdb.ReadHeader(db, stored, 0)
	if _, err := state.New(header.Root, state.NewDatabaseWithCache(db, 0)); err != nil {
		if genesis == nil {
			genesis = DefaultGenesisBlock()
		}
		// Ensure the stored genesis matches with the given one.
		hash := genesis.ToBlock(nil).Hash()
		if hash != stored {
			return genesis.Config, hash, &GenesisMismatchError{stored, hash}
		}
		block, err := genesis.Commit(db)
		if err != nil {
			return genesis.Config, hash, err
		}
		return genesis.Config, block.Hash(), nil
	}

	// Check whether the genesis block is already written.
	if genesis != nil {
		hash := genesis.ToBlock(nil).Hash()
		if hash != stored {
			return genesis.Config, hash, &GenesisMismatchError{stored, hash}
		}
	}

	// Get the existing chain configuration.
	newcfg := genesis.configOrDefault(stored)
	if overrideIstanbul != nil {
		newcfg.IstanbulBlock = overrideIstanbul
	}
	storedcfg := rawdb.ReadChainConfig(db, stored)
	if storedcfg == nil {
		log.Warn("Found genesis block without chain config")
		rawdb.WriteChainConfig(db, stored, newcfg)
		return newcfg, stored, nil
	}
	// Special case: don't change the existing config of a non-mainnet chain if no new
	// config is supplied. These chains would get AllProtocolChanges (and a compat error)
	// if we just continued here.
	if genesis == nil && stored != params.MainnetGenesisHash {
		return storedcfg, stored, nil
	}

	// Check config compatibility and write the config. Compatibility errors
	// are returned to the caller unless we're already at block zero.
	height := rawdb.ReadHeaderNumber(db, rawdb.ReadHeadHeaderHash(db))
	if height == nil {
		return newcfg, stored, fmt.Errorf("missing block number for head header hash")
	}
	compatErr := storedcfg.CheckCompatible(newcfg, *height)
	if compatErr != nil && *height != 0 && compatErr.RewindTo != 0 {
		return newcfg, stored, compatErr
	}
	rawdb.WriteChainConfig(db, stored, newcfg)
	return newcfg, stored, nil
}

func (g *Genesis) configOrDefault(ghash common.Hash) *params.ChainConfig {
	switch {
	case g != nil:
		return g.Config
	case ghash == params.MainnetGenesisHash:
		return params.MainnetChainConfig
	case ghash == params.TestnetGenesisHash:
		return params.TestnetChainConfig
	default:
		return params.AllEthashProtocolChanges
	}
}

// ToBlock creates the genesis block and writes state of a genesis specification
// to the given database (or discards it if nil).
func (g *Genesis) ToBlock(db ethdb.Database) *types.Block {
	if db == nil {
		db = rawdb.NewMemoryDatabase()
	}
	statedb, _ := state.New(common.Hash{}, state.NewDatabase(db))
	for addr, account := range g.Alloc {
		statedb.AddBalance(addr, account.Balance)
		statedb.SetCode(addr, account.Code)
		statedb.SetNonce(addr, account.Nonce)
		for key, value := range account.Storage {
			statedb.SetState(addr, key, value)
		}
	}
	root := statedb.IntermediateRoot(false)
	head := &types.Header{
		Number:     new(big.Int).SetUint64(g.Number),
		Nonce:      types.EncodeNonce(g.Nonce),
		Time:       g.Timestamp,
		ParentHash: g.ParentHash,
		Extra:      g.ExtraData,
		GasLimit:   g.GasLimit,
		GasUsed:    g.GasUsed,
		Difficulty: g.Difficulty,
		MixDigest:  g.Mixhash,
		Coinbase:   g.Coinbase,
		Root:       root,
	}
	if g.GasLimit == 0 {
		head.GasLimit = params.GenesisGasLimit
	}
	if g.Difficulty == nil {
		head.Difficulty = params.GenesisDifficulty
	}
	statedb.Commit(false)
	statedb.Database().TrieDB().Commit(root, true)

	return types.NewBlock(head, nil, nil, nil, nil)
}

// StoreGenesisSupply computes the total supply of the genesis block and stores
// it in the db.
func (g *Genesis) StoreGenesisSupply(db ethdb.Database) error {
	if db == nil {
		db = rawdb.NewMemoryDatabase()
	}
	genesisSupply := big.NewInt(0)
	for _, account := range g.Alloc {
		genesisSupply.Add(genesisSupply, account.Balance)
	}
	return db.Put(DBGenesisSupplyKey, genesisSupply.Bytes())
}

// Commit writes the block and state of a genesis specification to the database.
// The block is committed as the canonical head block.
func (g *Genesis) Commit(db ethdb.Database) (*types.Block, error) {
	block := g.ToBlock(db)
	if block.Number().Sign() != 0 {
		return nil, fmt.Errorf("can't commit genesis block with number > 0")
	}
	rawdb.WriteTd(db, block.Hash(), block.NumberU64(), g.Difficulty)
	rawdb.WriteBlock(db, block)
	rawdb.WriteReceipts(db, block.Hash(), block.NumberU64(), nil)
	rawdb.WriteCanonicalHash(db, block.Hash(), block.NumberU64())
	rawdb.WriteHeadBlockHash(db, block.Hash())
	rawdb.WriteHeadFastBlockHash(db, block.Hash())
	rawdb.WriteHeadHeaderHash(db, block.Hash())
	if err := g.StoreGenesisSupply(db); err != nil {
		log.Error("Unable to store genesisSupply in db", "err", err)
		return nil, err
	}

	config := g.Config
	if config == nil {
		config = params.AllEthashProtocolChanges
	}
	rawdb.WriteChainConfig(db, block.Hash(), config)
	return block, nil
}

// MustCommit writes the genesis block and state to db, panicking on error.
// The block is committed as the canonical head block.
func (g *Genesis) MustCommit(db ethdb.Database) *types.Block {
	block, err := g.Commit(db)
	if err != nil {
		panic(err)
	}
	return block
}

// GenesisBlockForTesting creates and writes a block in which addr has the given wei balance.
func GenesisBlockForTesting(db ethdb.Database, addr common.Address, balance *big.Int) *types.Block {
	g := Genesis{Alloc: GenesisAlloc{addr: {Balance: balance}}}
	return g.MustCommit(db)
}

// DefaultGenesisBlock returns the Ethereum main net genesis block.
func DefaultGenesisBlock() *Genesis {
	return &Genesis{
		Config:     params.MainnetChainConfig,
		Nonce:      66,
		ExtraData:  hexutil.MustDecode("0x11bbe8db4e347b4e8c937c1c8370e4b5ed33adb3db69cbdb7a38e1e50b1b82fa"),
		GasLimit:   5000,
		Difficulty: big.NewInt(17179869184),
		Alloc:      decodePrealloc(mainnetAllocData),
	}
}

// DefaultTestnetGenesisBlock returns the Ropsten network genesis block.
func DefaultTestnetGenesisBlock() *Genesis {
	return &Genesis{
		Config:     params.TestnetChainConfig,
		Nonce:      66,
		ExtraData:  hexutil.MustDecode("0x3535353535353535353535353535353535353535353535353535353535353535"),
		GasLimit:   16777216,
		Difficulty: big.NewInt(1048576),
		Alloc:      decodePrealloc(testnetAllocData),
	}
}

// DefaultRinkebyGenesisBlock returns the Rinkeby network genesis block.
func DefaultRinkebyGenesisBlock() *Genesis {
	return &Genesis{
		Config:     params.RinkebyChainConfig,
		Timestamp:  1492009146,
		ExtraData:  hexutil.MustDecode("0x52657370656374206d7920617574686f7269746168207e452e436172746d616e000000000000000000000000000000000000000042eb768f2244c8811c63729a21a3569731535f067ffc57839b00206d1ad20c69a1981b489f772031b279182d99e65703f0076e4812653aab85fca0f00000000000000000000000000000000000000000000000000000000000000000000000000000000000000000000000000000000000000000000000000000000000"),
		GasLimit:   4700000,
		Difficulty: big.NewInt(1),
		Alloc:      decodePrealloc(rinkebyAllocData),
	}
}

// DefaultGoerliGenesisBlock returns the Görli network genesis block.
func DefaultGoerliGenesisBlock() *Genesis {
	return &Genesis{
		Config:     params.GoerliChainConfig,
		Timestamp:  1548854791,
		ExtraData:  hexutil.MustDecode("0x22466c6578692069732061207468696e6722202d204166726900000000000000e0a2bd4258d2768837baa26a28fe71dc079f84c70000000000000000000000000000000000000000000000000000000000000000000000000000000000000000000000000000000000000000000000000000000000"),
		GasLimit:   10485760,
		Difficulty: big.NewInt(1),
		Alloc:      decodePrealloc(goerliAllocData),
	}
}

// DefaultOttomanGenesisBlock returns the Ottoman network genesis block.
func DefaultOttomanGenesisBlock() *Genesis {
	return &Genesis{
		Config:     params.OttomanChainConfig,
		Timestamp:  1496993285,
		ExtraData:  hexutil.MustDecode("0x0000000000000000000000000000000000000000000000000000000000000000f89af85494475cc98b5521ab2a1335683e7567c8048bfe79ed9407d8299de61faed3686ba4c4e6c3b9083d7e2371944fe035ce99af680d89e2c4d73aca01dbfc1bd2fd94dc421209441a754f79c4a4ecd2b49c935aad0312b8410000000000000000000000000000000000000000000000000000000000000000000000000000000000000000000000000000000000000000000000000000000000c0"),
		GasLimit:   4700000,
		Difficulty: big.NewInt(1),
		Mixhash:    common.HexToHash("0x63746963616c2062797a616e74696e65206661756c7420746f6c6572616e6365"),
		Alloc:      decodePrealloc(ottomanAllocData),
	}
}

// DeveloperGenesisBlock returns the 'geth --dev' genesis block. Note, this must
// be seeded with the
func DeveloperGenesisBlock(period uint64, faucet common.Address) *Genesis {
	// Override the default period to the user requested one
	config := *params.AllCliqueProtocolChanges
	config.Clique.Period = period

	// Assemble and return the genesis with the precompiles and faucet pre-funded
	return &Genesis{
		Config:     &config,
<<<<<<< HEAD
		ExtraData:  append(append(make([]byte, 52), faucet[:]...), make([]byte, 65)...),
=======
		ExtraData:  append(append(make([]byte, 32), faucet[:]...), make([]byte, crypto.SignatureLength)...),
>>>>>>> a1c09b93
		GasLimit:   6283185,
		Difficulty: big.NewInt(1),
		Alloc: map[common.Address]GenesisAccount{
			common.BytesToAddress([]byte{1}): {Balance: big.NewInt(1)}, // ECRecover
			common.BytesToAddress([]byte{2}): {Balance: big.NewInt(1)}, // SHA256
			common.BytesToAddress([]byte{3}): {Balance: big.NewInt(1)}, // RIPEMD
			common.BytesToAddress([]byte{4}): {Balance: big.NewInt(1)}, // Identity
			common.BytesToAddress([]byte{5}): {Balance: big.NewInt(1)}, // ModExp
			common.BytesToAddress([]byte{6}): {Balance: big.NewInt(1)}, // ECAdd
			common.BytesToAddress([]byte{7}): {Balance: big.NewInt(1)}, // ECScalarMul
			common.BytesToAddress([]byte{8}): {Balance: big.NewInt(1)}, // ECPairing
			faucet:                           {Balance: new(big.Int).Sub(new(big.Int).Lsh(big.NewInt(1), 256), big.NewInt(9))},
		},
	}
}

func decodePrealloc(data string) GenesisAlloc {
	var p []struct{ Addr, Balance *big.Int }
	if err := rlp.NewStream(strings.NewReader(data), 0).Decode(&p); err != nil {
		panic(err)
	}
	ga := make(GenesisAlloc, len(p))
	for _, account := range p {
		ga[common.BigToAddress(account.Addr)] = GenesisAccount{Balance: account.Balance}
	}
	return ga
}<|MERGE_RESOLUTION|>--- conflicted
+++ resolved
@@ -419,11 +419,7 @@
 	// Assemble and return the genesis with the precompiles and faucet pre-funded
 	return &Genesis{
 		Config:     &config,
-<<<<<<< HEAD
-		ExtraData:  append(append(make([]byte, 52), faucet[:]...), make([]byte, 65)...),
-=======
-		ExtraData:  append(append(make([]byte, 32), faucet[:]...), make([]byte, crypto.SignatureLength)...),
->>>>>>> a1c09b93
+		ExtraData:  append(append(make([]byte, 52), faucet[:]...), make([]byte, crypto.SignatureLength)...),
 		GasLimit:   6283185,
 		Difficulty: big.NewInt(1),
 		Alloc: map[common.Address]GenesisAccount{
