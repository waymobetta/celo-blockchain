--- conflicted
+++ resolved
@@ -22,16 +22,14 @@
 	"fmt"
 	"io/ioutil"
 	"math/big"
-<<<<<<< HEAD
 	"os"
-=======
 	"reflect"
->>>>>>> 3f005615
 	"testing"
 
 	"github.com/ethereum/go-ethereum/common"
 	"github.com/ethereum/go-ethereum/consensus/istanbul"
 	"github.com/ethereum/go-ethereum/core/types"
+	"github.com/ethereum/go-ethereum/core/rawdb"
 	"github.com/ethereum/go-ethereum/params"
 	"github.com/ethereum/go-ethereum/rlp"
 	"golang.org/x/crypto/sha3"
@@ -194,7 +192,7 @@
 
 // Tests uptime accumulator storage and retrieval operations.
 func TestUptimeStorage(t *testing.T) {
-	db := ethdb.NewMemDatabase()
+	db := rawdb.NewMemoryDatabase()
 	epoch := uint64(0)
 
 	// Create a test uptime to move around the database and make sure it's really new
@@ -318,8 +316,8 @@
 	db := NewMemoryDatabase()
 
 	// Create a live block since we need metadata to reconstruct the receipt
-	tx1 := types.NewTransaction(1, common.HexToAddress("0x1"), big.NewInt(1), 1, big.NewInt(1), nil, nil, nil)
-	tx2 := types.NewTransaction(2, common.HexToAddress("0x2"), big.NewInt(2), 2, big.NewInt(2), nil, nil, nil)
+	tx1 := types.NewTransaction(1, common.HexToAddress("0x1"), big.NewInt(1), 1, big.NewInt(1), nil, nil, nil, nil)
+	tx2 := types.NewTransaction(2, common.HexToAddress("0x2"), big.NewInt(2), 2, big.NewInt(2), nil, nil, nil, nil)
 
 	body := &types.Body{Transactions: types.Transactions{tx1, tx2}, Randomness: &types.Randomness{}}
 
