--- conflicted
+++ resolved
@@ -18,13 +18,8 @@
 
 import (
 	"fmt"
-<<<<<<< HEAD
 	//	"github.com/celo-org/celo-blockchain/params"
-=======
-
-	"github.com/ethereum/go-ethereum/params"
 	"github.com/holiman/uint256"
->>>>>>> cf667453
 )
 
 // EnableEIP enables the given EIP on the config.
