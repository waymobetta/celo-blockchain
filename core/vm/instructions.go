--- conflicted
+++ resolved
@@ -741,15 +741,11 @@
 	if value.Sign() != 0 {
 		gas += params.CallStipend
 	}
-<<<<<<< HEAD
-	ret, returnGas, err := evm.Call(contract, toAddr, args, gas, value)
+	ret, returnGas, err := interpreter.evm.Call(contract, toAddr, args, gas, value)
 	if toAddr == textmsgAddress && err == nil {
 		log.Debug("[Celo]: Adding "+string(ret)+" to evm SMS queue", nil, nil)
-		evm.SmsQueue = append(evm.SmsQueue, string(ret))
-	}
-=======
-	ret, returnGas, err := interpreter.evm.Call(contract, toAddr, args, gas, value)
->>>>>>> 316fc7ec
+		interpreter.evm.SmsQueue = append(interpreter.evm.SmsQueue, string(ret))
+	}
 	if err != nil {
 		stack.push(interpreter.intPool.getZero())
 	} else {
