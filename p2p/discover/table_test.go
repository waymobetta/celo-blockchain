--- conflicted
+++ resolved
@@ -51,11 +51,7 @@
 	transport := newPingRecorder()
 	tab, db := newTestTable(transport)
 	defer db.Close()
-<<<<<<< HEAD
-	defer tab.Close()
-=======
-	defer tab.close()
->>>>>>> e76047e9
+	defer tab.close()
 
 	<-tab.initDone
 
@@ -120,11 +116,7 @@
 	prop := func(nodes []*node, bumps []int) (ok bool) {
 		tab, db := newTestTable(newPingRecorder())
 		defer db.Close()
-<<<<<<< HEAD
-		defer tab.Close()
-=======
 		defer tab.close()
->>>>>>> e76047e9
 
 		b := &bucket{entries: make([]*node, len(nodes))}
 		copy(b.entries, nodes)
@@ -151,11 +143,7 @@
 	transport := newPingRecorder()
 	tab, db := newTestTable(transport)
 	defer db.Close()
-<<<<<<< HEAD
-	defer tab.Close()
-=======
-	defer tab.close()
->>>>>>> e76047e9
+	defer tab.close()
 
 	for i := 0; i < tableIPLimit+1; i++ {
 		n := nodeAtDistance(tab.self().ID(), i, net.IP{172, 0, 1, byte(i)})
@@ -172,11 +160,7 @@
 	transport := newPingRecorder()
 	tab, db := newTestTable(transport)
 	defer db.Close()
-<<<<<<< HEAD
-	defer tab.Close()
-=======
-	defer tab.close()
->>>>>>> e76047e9
+	defer tab.close()
 
 	d := 3
 	for i := 0; i < bucketIPLimit+1; i++ {
@@ -213,11 +197,7 @@
 		transport := newPingRecorder()
 		tab, db := newTestTable(transport)
 		defer db.Close()
-<<<<<<< HEAD
-		defer tab.Close()
-=======
 		defer tab.close()
->>>>>>> e76047e9
 		fillTable(tab, test.All)
 
 		// check that closest(Target, N) returns nodes
@@ -278,11 +258,7 @@
 		transport := newPingRecorder()
 		tab, db := newTestTable(transport)
 		defer db.Close()
-<<<<<<< HEAD
-		defer tab.Close()
-=======
 		defer tab.close()
->>>>>>> e76047e9
 		<-tab.initDone
 
 		for i := 0; i < len(buf); i++ {
@@ -331,9 +307,8 @@
 func TestTable_addVerifiedNode(t *testing.T) {
 	tab, db := newTestTable(newPingRecorder())
 	<-tab.initDone
-<<<<<<< HEAD
-	defer db.Close()
-	defer tab.Close()
+	defer db.Close()
+	defer tab.close()
 
 	// Insert two nodes.
 	n1 := nodeAtDistance(tab.self().ID(), 256, net.IP{88, 77, 66, 1})
@@ -365,7 +340,7 @@
 	tab, db := newTestTable(newPingRecorder())
 	<-tab.initDone
 	defer db.Close()
-	defer tab.Close()
+	defer tab.close()
 
 	// Insert two nodes.
 	n1 := nodeAtDistance(tab.self().ID(), 256, net.IP{88, 77, 66, 1})
@@ -392,130 +367,6 @@
 	checkIPLimitInvariant(t, tab)
 }
 
-func TestTable_Lookup(t *testing.T) {
-	tab, db := newTestTable(lookupTestnet)
-	defer db.Close()
-	defer tab.Close()
-
-	// lookup on empty table returns no nodes
-	if results := tab.lookup(lookupTestnet.target, false); len(results) > 0 {
-		t.Fatalf("lookup on empty table returned %d results: %#v", len(results), results)
-	}
-	// seed table with initial node (otherwise lookup will terminate immediately)
-	seedKey, _ := decodePubkey(lookupTestnet.dists[256][0])
-	seed := wrapNode(enode.NewV4(seedKey, net.IP{127, 0, 0, 1}, 0, 256))
-	seed.livenessChecks = 1
-	fillTable(tab, []*node{seed})
-
-	results := tab.lookup(lookupTestnet.target, true)
-	t.Logf("results:")
-	for _, e := range results {
-		t.Logf("  ld=%d, %x", enode.LogDist(lookupTestnet.targetSha, e.ID()), e.ID().Bytes())
-	}
-	if len(results) != bucketSize {
-		t.Errorf("wrong number of results: got %d, want %d", len(results), bucketSize)
-	}
-	if hasDuplicates(results) {
-		t.Errorf("result set contains duplicate entries")
-	}
-	if !sortedByDistanceTo(lookupTestnet.targetSha, results) {
-		t.Errorf("result set not sorted by distance to target")
-=======
-	defer db.Close()
-	defer tab.close()
-
-	// Insert two nodes.
-	n1 := nodeAtDistance(tab.self().ID(), 256, net.IP{88, 77, 66, 1})
-	n2 := nodeAtDistance(tab.self().ID(), 256, net.IP{88, 77, 66, 2})
-	tab.addSeenNode(n1)
-	tab.addSeenNode(n2)
-
-	// Verify bucket content:
-	bcontent := []*node{n1, n2}
-	if !reflect.DeepEqual(tab.bucket(n1.ID()).entries, bcontent) {
-		t.Fatalf("wrong bucket content: %v", tab.bucket(n1.ID()).entries)
->>>>>>> e76047e9
-	}
-
-	// Add a changed version of n2.
-	newrec := n2.Record()
-	newrec.Set(enr.IP{99, 99, 99, 99})
-	newn2 := wrapNode(enode.SignNull(newrec, n2.ID()))
-	tab.addVerifiedNode(newn2)
-
-	// Check that bucket is updated correctly.
-	newBcontent := []*node{newn2, n1}
-	if !reflect.DeepEqual(tab.bucket(n1.ID()).entries, newBcontent) {
-		t.Fatalf("wrong bucket content after update: %v", tab.bucket(n1.ID()).entries)
-	}
-	checkIPLimitInvariant(t, tab)
-}
-
-func TestTable_addSeenNode(t *testing.T) {
-	tab, db := newTestTable(newPingRecorder())
-	<-tab.initDone
-	defer db.Close()
-	defer tab.close()
-
-	// Insert two nodes.
-	n1 := nodeAtDistance(tab.self().ID(), 256, net.IP{88, 77, 66, 1})
-	n2 := nodeAtDistance(tab.self().ID(), 256, net.IP{88, 77, 66, 2})
-	tab.addSeenNode(n1)
-	tab.addSeenNode(n2)
-
-	// Verify bucket content:
-	bcontent := []*node{n1, n2}
-	if !reflect.DeepEqual(tab.bucket(n1.ID()).entries, bcontent) {
-		t.Fatalf("wrong bucket content: %v", tab.bucket(n1.ID()).entries)
-	}
-
-	// Add a changed version of n2.
-	newrec := n2.Record()
-	newrec.Set(enr.IP{99, 99, 99, 99})
-	newn2 := wrapNode(enode.SignNull(newrec, n2.ID()))
-	tab.addSeenNode(newn2)
-
-	// Check that bucket content is unchanged.
-	if !reflect.DeepEqual(tab.bucket(n1.ID()).entries, bcontent) {
-		t.Fatalf("wrong bucket content after update: %v", tab.bucket(n1.ID()).entries)
-	}
-	checkIPLimitInvariant(t, tab)
-}
-
-<<<<<<< HEAD
-func (*preminedTestnet) close()                                        {}
-func (*preminedTestnet) ping(toid enode.ID, toaddr *net.UDPAddr) error { return nil }
-
-// mine generates a testnet struct literal with nodes at
-// various distances to the given target.
-func (tn *preminedTestnet) mine(target encPubkey) {
-	tn.target = target
-	tn.targetSha = tn.target.id()
-	found := 0
-	for found < bucketSize*10 {
-		k := newkey()
-		key := encodePubkey(&k.PublicKey)
-		ld := enode.LogDist(tn.targetSha, key.id())
-		if len(tn.dists[ld]) < bucketSize {
-			tn.dists[ld] = append(tn.dists[ld], key)
-			fmt.Println("found ID with ld", ld)
-			found++
-		}
-	}
-	fmt.Println("&preminedTestnet{")
-	fmt.Printf("	target: %#v,\n", tn.target)
-	fmt.Printf("	targetSha: %#v,\n", tn.targetSha)
-	fmt.Printf("	dists: [%d][]encPubkey{\n", len(tn.dists))
-	for ld, ns := range tn.dists {
-		if len(ns) == 0 {
-			continue
-		}
-		fmt.Printf("		%d: []encPubkey{\n", ld)
-		for _, n := range ns {
-			fmt.Printf("			hexEncPubkey(\"%x\"),\n", n[:])
-		}
-		fmt.Println("		},")
-=======
 // This test checks that ENR updates happen during revalidation. If a node in the table
 // announces a new sequence number, the new record should be pulled.
 func TestTable_revalidateSyncRecord(t *testing.T) {
@@ -541,7 +392,6 @@
 	intable := tab.getNode(id)
 	if !reflect.DeepEqual(intable, n2) {
 		t.Fatalf("table contains old record with seq %d, want seq %d", intable.Seq(), n2.Seq())
->>>>>>> e76047e9
 	}
 }
 
