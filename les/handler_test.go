// Copyright 2016 The go-ethereum Authors
// This file is part of the go-ethereum library.
//
// The go-ethereum library is free software: you can redistribute it and/or modify
// it under the terms of the GNU Lesser General Public License as published by
// the Free Software Foundation, either version 3 of the License, or
// (at your option) any later version.
//
// The go-ethereum library is distributed in the hope that it will be useful,
// but WITHOUT ANY WARRANTY; without even the implied warranty of
// MERCHANTABILITY or FITNESS FOR A PARTICULAR PURPOSE. See the
// GNU Lesser General Public License for more details.
//
// You should have received a copy of the GNU Lesser General Public License
// along with the go-ethereum library. If not, see <http://www.gnu.org/licenses/>.

package les

import (
	"encoding/binary"
	"math/big"
	"math/rand"
	"testing"
	"time"

	"github.com/ethereum/go-ethereum/common"
	"github.com/ethereum/go-ethereum/common/mclock"
	"github.com/ethereum/go-ethereum/consensus/ethash"
	"github.com/ethereum/go-ethereum/core"
	"github.com/ethereum/go-ethereum/core/rawdb"
	"github.com/ethereum/go-ethereum/core/types"
	"github.com/ethereum/go-ethereum/crypto"
	"github.com/ethereum/go-ethereum/eth/downloader"
	"github.com/ethereum/go-ethereum/light"
	"github.com/ethereum/go-ethereum/p2p"
	"github.com/ethereum/go-ethereum/params"
	"github.com/ethereum/go-ethereum/rlp"
	"github.com/ethereum/go-ethereum/trie"
)

func expectResponse(r p2p.MsgReader, msgcode, reqID, bv uint64, data interface{}) error {
	type resp struct {
		ReqID, BV uint64
		Data      interface{}
	}
	return p2p.ExpectMsg(r, msgcode, resp{reqID, bv, data})
}

// Tests that block headers can be retrieved from a remote chain based on user queries.
func TestGetBlockHeadersLes2(t *testing.T) { testGetBlockHeaders(t, 2) }

func testGetBlockHeaders(t *testing.T, protocol int) {
	server, tearDown := newServerEnv(t, downloader.MaxHashFetch+15, protocol, nil)
	defer tearDown()
	bc := server.pm.blockchain.(*core.BlockChain)

	// Create a "random" unknown hash for testing
	var unknown common.Hash
	for i := range unknown {
		unknown[i] = byte(i)
	}
	// Create a batch of tests for various scenarios
	limit := uint64(MaxHeaderFetch)
	tests := []struct {
		query  *getBlockHeadersData // The query to execute for header retrieval
		expect []common.Hash        // The hashes of the block whose headers are expected
	}{
		// A single random block should be retrievable by hash and number too
		{
			&getBlockHeadersData{Origin: hashOrNumber{Hash: bc.GetBlockByNumber(limit / 2).Hash()}, Amount: 1},
			[]common.Hash{bc.GetBlockByNumber(limit / 2).Hash()},
		}, {
			&getBlockHeadersData{Origin: hashOrNumber{Number: limit / 2}, Amount: 1},
			[]common.Hash{bc.GetBlockByNumber(limit / 2).Hash()},
		},
		// Multiple headers should be retrievable in both directions
		{
			&getBlockHeadersData{Origin: hashOrNumber{Number: limit / 2}, Amount: 3},
			[]common.Hash{
				bc.GetBlockByNumber(limit / 2).Hash(),
				bc.GetBlockByNumber(limit/2 + 1).Hash(),
				bc.GetBlockByNumber(limit/2 + 2).Hash(),
			},
		}, {
			&getBlockHeadersData{Origin: hashOrNumber{Number: limit / 2}, Amount: 3, Reverse: true},
			[]common.Hash{
				bc.GetBlockByNumber(limit / 2).Hash(),
				bc.GetBlockByNumber(limit/2 - 1).Hash(),
				bc.GetBlockByNumber(limit/2 - 2).Hash(),
			},
		},
		// Multiple headers with skip lists should be retrievable
		{
			&getBlockHeadersData{Origin: hashOrNumber{Number: limit / 2}, Skip: 3, Amount: 3},
			[]common.Hash{
				bc.GetBlockByNumber(limit / 2).Hash(),
				bc.GetBlockByNumber(limit/2 + 4).Hash(),
				bc.GetBlockByNumber(limit/2 + 8).Hash(),
			},
		}, {
			&getBlockHeadersData{Origin: hashOrNumber{Number: limit / 2}, Skip: 3, Amount: 3, Reverse: true},
			[]common.Hash{
				bc.GetBlockByNumber(limit / 2).Hash(),
				bc.GetBlockByNumber(limit/2 - 4).Hash(),
				bc.GetBlockByNumber(limit/2 - 8).Hash(),
			},
		},
		// The chain endpoints should be retrievable
		{
			&getBlockHeadersData{Origin: hashOrNumber{Number: 0}, Amount: 1},
			[]common.Hash{bc.GetBlockByNumber(0).Hash()},
		}, {
			&getBlockHeadersData{Origin: hashOrNumber{Number: bc.CurrentBlock().NumberU64()}, Amount: 1},
			[]common.Hash{bc.CurrentBlock().Hash()},
		},
		// Ensure protocol limits are honored
		/*{
			&getBlockHeadersData{Origin: hashOrNumber{Number: bc.CurrentBlock().NumberU64() - 1}, Amount: limit + 10, Reverse: true},
			bc.GetBlockHashesFromHash(bc.CurrentBlock().Hash(), limit),
		},*/
		// Check that requesting more than available is handled gracefully
		{
			&getBlockHeadersData{Origin: hashOrNumber{Number: bc.CurrentBlock().NumberU64() - 4}, Skip: 3, Amount: 3},
			[]common.Hash{
				bc.GetBlockByNumber(bc.CurrentBlock().NumberU64() - 4).Hash(),
				bc.GetBlockByNumber(bc.CurrentBlock().NumberU64()).Hash(),
			},
		}, {
			&getBlockHeadersData{Origin: hashOrNumber{Number: 4}, Skip: 3, Amount: 3, Reverse: true},
			[]common.Hash{
				bc.GetBlockByNumber(4).Hash(),
				bc.GetBlockByNumber(0).Hash(),
			},
		},
		// Check that requesting more than available is handled gracefully, even if mid skip
		{
			&getBlockHeadersData{Origin: hashOrNumber{Number: bc.CurrentBlock().NumberU64() - 4}, Skip: 2, Amount: 3},
			[]common.Hash{
				bc.GetBlockByNumber(bc.CurrentBlock().NumberU64() - 4).Hash(),
				bc.GetBlockByNumber(bc.CurrentBlock().NumberU64() - 1).Hash(),
			},
		}, {
			&getBlockHeadersData{Origin: hashOrNumber{Number: 4}, Skip: 2, Amount: 3, Reverse: true},
			[]common.Hash{
				bc.GetBlockByNumber(4).Hash(),
				bc.GetBlockByNumber(1).Hash(),
			},
		},
		// Check that non existing headers aren't returned
		{
			&getBlockHeadersData{Origin: hashOrNumber{Hash: unknown}, Amount: 1},
			[]common.Hash{},
		}, {
			&getBlockHeadersData{Origin: hashOrNumber{Number: bc.CurrentBlock().NumberU64() + 1}, Amount: 1},
			[]common.Hash{},
		},
	}
	// Run each of the tests and verify the results against the chain
	var reqID uint64
	for i, tt := range tests {
		// Collect the headers to expect in the response
		var headers []*types.Header
		for _, hash := range tt.expect {
			headers = append(headers, bc.GetHeaderByHash(hash))
		}
		// Send the hash request and verify the response
		reqID++
		cost := server.tPeer.GetRequestCost(GetBlockHeadersMsg, int(tt.query.Amount))
		sendRequest(server.tPeer.app, GetBlockHeadersMsg, reqID, cost, tt.query)
		if err := expectResponse(server.tPeer.app, BlockHeadersMsg, reqID, testBufLimit, headers); err != nil {
			t.Errorf("test %d: headers mismatch: %v", i, err)
		}
	}
}

// Tests that block contents can be retrieved from a remote chain based on their hashes.
func TestGetBlockBodiesLes2(t *testing.T) { testGetBlockBodies(t, 2) }

func testGetBlockBodies(t *testing.T, protocol int) {
	server, tearDown := newServerEnv(t, downloader.MaxBlockFetch+15, protocol, nil)
	defer tearDown()
	bc := server.pm.blockchain.(*core.BlockChain)

	// Create a batch of tests for various scenarios
	limit := MaxBodyFetch
	tests := []struct {
		random    int           // Number of blocks to fetch randomly from the chain
		explicit  []common.Hash // Explicitly requested blocks
		available []bool        // Availability of explicitly requested blocks
		expected  int           // Total number of existing blocks to expect
	}{
		{1, nil, nil, 1},         // A single random block should be retrievable
		{10, nil, nil, 10},       // Multiple random blocks should be retrievable
		{limit, nil, nil, limit}, // The maximum possible blocks should be retrievable
		//{limit + 1, nil, nil, limit},                                  // No more than the possible block count should be returned
		{0, []common.Hash{bc.Genesis().Hash()}, []bool{true}, 1},      // The genesis block should be retrievable
		{0, []common.Hash{bc.CurrentBlock().Hash()}, []bool{true}, 1}, // The chains head block should be retrievable
		{0, []common.Hash{{}}, []bool{false}, 0},                      // A non existent block should not be returned

		// Existing and non-existing blocks interleaved should not cause problems
		{0, []common.Hash{
			{},
			bc.GetBlockByNumber(1).Hash(),
			{},
			bc.GetBlockByNumber(10).Hash(),
			{},
			bc.GetBlockByNumber(100).Hash(),
			{},
		}, []bool{false, true, false, true, false, true, false}, 3},
	}
	// Run each of the tests and verify the results against the chain
	var reqID uint64
	for i, tt := range tests {
		// Collect the hashes to request, and the response to expect
		var hashes []common.Hash
		seen := make(map[int64]bool)
		var bodies []*types.Body

		for j := 0; j < tt.random; j++ {
			for {
				num := rand.Int63n(int64(bc.CurrentBlock().NumberU64()))
				if !seen[num] {
					seen[num] = true

					block := bc.GetBlockByNumber(uint64(num))
					hashes = append(hashes, block.Hash())
					if len(bodies) < tt.expected {
						bodies = append(bodies, &types.Body{Transactions: block.Transactions(), Uncles: block.Uncles(), Randomness: block.Randomness()})
					}
					break
				}
			}
		}
		for j, hash := range tt.explicit {
			hashes = append(hashes, hash)
			if tt.available[j] && len(bodies) < tt.expected {
				block := bc.GetBlockByHash(hash)
				bodies = append(bodies, &types.Body{Transactions: block.Transactions(), Uncles: block.Uncles(), Randomness: block.Randomness()})
			}
		}
		reqID++
		// Send the hash request and verify the response
		cost := server.tPeer.GetRequestCost(GetBlockBodiesMsg, len(hashes))
		sendRequest(server.tPeer.app, GetBlockBodiesMsg, reqID, cost, hashes)
		if err := expectResponse(server.tPeer.app, BlockBodiesMsg, reqID, testBufLimit, bodies); err != nil {
			t.Errorf("test %d: bodies mismatch: %v", i, err)
		}
	}
}

// Tests that the contract codes can be retrieved based on account addresses.
func TestGetCodeLes2(t *testing.T) { testGetCode(t, 2) }

func testGetCode(t *testing.T, protocol int) {
	// Assemble the test environment
	server, tearDown := newServerEnv(t, 4, protocol, nil)
	defer tearDown()
	bc := server.pm.blockchain.(*core.BlockChain)

	var codereqs []*CodeReq
	var codes [][]byte
	for i := uint64(0); i <= bc.CurrentBlock().NumberU64(); i++ {
		header := bc.GetHeaderByNumber(i)
		req := &CodeReq{
			BHash:  header.Hash(),
			AccKey: crypto.Keccak256(testContractAddr[:]),
		}
		codereqs = append(codereqs, req)
		if i >= testContractDeployed {
			codes = append(codes, testContractCodeDeployed)
		}
	}

	cost := server.tPeer.GetRequestCost(GetCodeMsg, len(codereqs))
	sendRequest(server.tPeer.app, GetCodeMsg, 42, cost, codereqs)
	if err := expectResponse(server.tPeer.app, CodeMsg, 42, testBufLimit, codes); err != nil {
		t.Errorf("codes mismatch: %v", err)
	}
}

// Tests that the stale contract codes can't be retrieved based on account addresses.
func TestGetStaleCodeLes2(t *testing.T) { testGetStaleCode(t, 2) }
func TestGetStaleCodeLes3(t *testing.T) { testGetStaleCode(t, 3) }

func testGetStaleCode(t *testing.T, protocol int) {
	server, tearDown := newServerEnv(t, core.TriesInMemory+4, protocol, nil)
	defer tearDown()
	bc := server.pm.blockchain.(*core.BlockChain)

	check := func(number uint64, expected [][]byte) {
		req := &CodeReq{
			BHash:  bc.GetHeaderByNumber(number).Hash(),
			AccKey: crypto.Keccak256(testContractAddr[:]),
		}
		cost := server.tPeer.GetRequestCost(GetCodeMsg, 1)
		sendRequest(server.tPeer.app, GetCodeMsg, 42, cost, []*CodeReq{req})
		if err := expectResponse(server.tPeer.app, CodeMsg, 42, testBufLimit, expected); err != nil {
			t.Errorf("codes mismatch: %v", err)
		}
	}
	check(0, [][]byte{})                                                          // Non-exist contract
	check(testContractDeployed, [][]byte{})                                       // Stale contract
	check(bc.CurrentHeader().Number.Uint64(), [][]byte{testContractCodeDeployed}) // Fresh contract
}

// Tests that the transaction receipts can be retrieved based on hashes.
func TestGetReceiptLes2(t *testing.T) { testGetReceipt(t, 2) }

func testGetReceipt(t *testing.T, protocol int) {
	// Assemble the test environment
	server, tearDown := newServerEnv(t, 4, protocol, nil)
	defer tearDown()
	bc := server.pm.blockchain.(*core.BlockChain)

	// Collect the hashes to request, and the response to expect
	var receipts []types.Receipts
	var hashes []common.Hash
	for i := uint64(0); i <= bc.CurrentBlock().NumberU64(); i++ {
		block := bc.GetBlockByNumber(i)

		hashes = append(hashes, block.Hash())
		receipts = append(receipts, rawdb.ReadRawReceipts(server.db, block.Hash(), block.NumberU64()))
	}
	// Send the hash request and verify the response
	cost := server.tPeer.GetRequestCost(GetReceiptsMsg, len(hashes))
	sendRequest(server.tPeer.app, GetReceiptsMsg, 42, cost, hashes)
	if err := expectResponse(server.tPeer.app, ReceiptsMsg, 42, testBufLimit, receipts); err != nil {
		t.Errorf("receipts mismatch: %v", err)
	}
}

// Tests that trie merkle proofs can be retrieved
func TestGetProofsLes2(t *testing.T) { testGetProofs(t, 2) }

func testGetProofs(t *testing.T, protocol int) {
	// Assemble the test environment
	server, tearDown := newServerEnv(t, 4, protocol, nil)
	defer tearDown()
	bc := server.pm.blockchain.(*core.BlockChain)

	var proofreqs []ProofReq
	proofsV2 := light.NewNodeSet()

	accounts := []common.Address{bankAddr, userAddr1, userAddr2, {}}
	for i := uint64(0); i <= bc.CurrentBlock().NumberU64(); i++ {
		header := bc.GetHeaderByNumber(i)
		trie, _ := trie.New(header.Root, trie.NewDatabase(server.db))

		for _, acc := range accounts {
			req := ProofReq{
				BHash: header.Hash(),
				Key:   crypto.Keccak256(acc[:]),
			}
			proofreqs = append(proofreqs, req)
			trie.Prove(crypto.Keccak256(acc[:]), 0, proofsV2)
		}
	}
	// Send the proof request and verify the response
	cost := server.tPeer.GetRequestCost(GetProofsV2Msg, len(proofreqs))
	sendRequest(server.tPeer.app, GetProofsV2Msg, 42, cost, proofreqs)
	if err := expectResponse(server.tPeer.app, ProofsV2Msg, 42, testBufLimit, proofsV2.NodeList()); err != nil {
		t.Errorf("proofs mismatch: %v", err)
	}
}

// Tests that the stale contract codes can't be retrieved based on account addresses.
func TestGetStaleProofLes2(t *testing.T) { testGetStaleProof(t, 2) }
func TestGetStaleProofLes3(t *testing.T) { testGetStaleProof(t, 3) }

func testGetStaleProof(t *testing.T, protocol int) {
	server, tearDown := newServerEnv(t, core.TriesInMemory+4, protocol, nil)
	defer tearDown()
	bc := server.pm.blockchain.(*core.BlockChain)

	check := func(number uint64, wantOK bool) {
		var (
			header  = bc.GetHeaderByNumber(number)
			account = crypto.Keccak256(userAddr1.Bytes())
		)
		req := &ProofReq{
			BHash: header.Hash(),
			Key:   account,
		}
		cost := server.tPeer.GetRequestCost(GetProofsV2Msg, 1)
		sendRequest(server.tPeer.app, GetProofsV2Msg, 42, cost, []*ProofReq{req})

		var expected []rlp.RawValue
		if wantOK {
			proofsV2 := light.NewNodeSet()
			t, _ := trie.New(header.Root, trie.NewDatabase(server.db))
			t.Prove(account, 0, proofsV2)
			expected = proofsV2.NodeList()
		}
		if err := expectResponse(server.tPeer.app, ProofsV2Msg, 42, testBufLimit, expected); err != nil {
			t.Errorf("codes mismatch: %v", err)
		}
	}
	check(0, false)                                 // Non-exist proof
	check(2, false)                                 // Stale proof
	check(bc.CurrentHeader().Number.Uint64(), true) // Fresh proof
}

// Tests that CHT proofs can be correctly retrieved.
func TestGetCHTProofsLes2(t *testing.T) { testGetCHTProofs(t, 2) }

func testGetCHTProofs(t *testing.T, protocol int) {
	config := light.TestServerIndexerConfig

	waitIndexers := func(cIndexer, bIndexer, btIndexer *core.ChainIndexer) {
		for {
			cs, _, _ := cIndexer.Sections()
			if cs >= 1 {
				break
			}
			time.Sleep(10 * time.Millisecond)
		}
	}
	server, tearDown := newServerEnv(t, int(config.ChtSize+config.ChtConfirms), protocol, waitIndexers)
	defer tearDown()
	bc := server.pm.blockchain.(*core.BlockChain)

	// Assemble the proofs from the different protocols
	header := bc.GetHeaderByNumber(config.ChtSize - 1)
	rlp, _ := rlp.EncodeToBytes(header)

	key := make([]byte, 8)
	binary.BigEndian.PutUint64(key, config.ChtSize-1)

	proofsV2 := HelperTrieResps{
		AuxData: [][]byte{rlp},
	}
	root := light.GetChtRoot(server.db, 0, bc.GetHeaderByNumber(config.ChtSize-1).Hash())
	trie, _ := trie.New(root, trie.NewDatabase(rawdb.NewTable(server.db, light.ChtTablePrefix)))
	trie.Prove(key, 0, &proofsV2.Proofs)
	// Assemble the requests for the different protocols
	requestsV2 := []HelperTrieReq{{
		Type:    htCanonical,
		TrieIdx: 0,
		Key:     key,
		AuxReq:  auxHeader,
	}}
	// Send the proof request and verify the response
	cost := server.tPeer.GetRequestCost(GetHelperTrieProofsMsg, len(requestsV2))
	sendRequest(server.tPeer.app, GetHelperTrieProofsMsg, 42, cost, requestsV2)
	if err := expectResponse(server.tPeer.app, HelperTrieProofsMsg, 42, testBufLimit, proofsV2); err != nil {
		t.Errorf("proofs mismatch: %v", err)
	}
}

// Tests that bloombits proofs can be correctly retrieved.
func TestGetBloombitsProofs(t *testing.T) {
	config := light.TestServerIndexerConfig

	waitIndexers := func(cIndexer, bIndexer, btIndexer *core.ChainIndexer) {
		for {
			bts, _, _ := btIndexer.Sections()
			if bts >= 1 {
				break
			}
			time.Sleep(10 * time.Millisecond)
		}
	}
	server, tearDown := newServerEnv(t, int(config.BloomTrieSize+config.BloomTrieConfirms), 2, waitIndexers)
	defer tearDown()
	bc := server.pm.blockchain.(*core.BlockChain)

	// Request and verify each bit of the bloom bits proofs
	for bit := 0; bit < 2048; bit++ {
		// Assemble the request and proofs for the bloombits
		key := make([]byte, 10)

		binary.BigEndian.PutUint16(key[:2], uint16(bit))
		// Only the first bloom section has data.
		binary.BigEndian.PutUint64(key[2:], 0)

		requests := []HelperTrieReq{{
			Type:    htBloomBits,
			TrieIdx: 0,
			Key:     key,
		}}
		var proofs HelperTrieResps

		root := light.GetBloomTrieRoot(server.db, 0, bc.GetHeaderByNumber(config.BloomTrieSize-1).Hash())
		trie, _ := trie.New(root, trie.NewDatabase(rawdb.NewTable(server.db, light.BloomTrieTablePrefix)))
		trie.Prove(key, 0, &proofs.Proofs)

		// Send the proof request and verify the response
		cost := server.tPeer.GetRequestCost(GetHelperTrieProofsMsg, len(requests))
		sendRequest(server.tPeer.app, GetHelperTrieProofsMsg, 42, cost, requests)
		if err := expectResponse(server.tPeer.app, HelperTrieProofsMsg, 42, testBufLimit, proofs); err != nil {
			t.Errorf("bit %d: proofs mismatch: %v", bit, err)
		}
	}
}

func TestTransactionStatusLes2(t *testing.T) {
<<<<<<< HEAD
	db := ethdb.NewMemDatabase()
	pm := newTestProtocolManagerMust(t, downloader.FullSync, 0, nil, nil, nil, db)
	chain := pm.blockchain.(*core.BlockChain)
=======
	server, tearDown := newServerEnv(t, 0, 2, nil)
	defer tearDown()
	server.pm.addTxsSync = true

	chain := server.pm.blockchain.(*core.BlockChain)
>>>>>>> e76047e9
	config := core.DefaultTxPoolConfig
	config.Journal = ""
	txpool := core.NewTxPool(config, params.TestChainConfig, chain)
	server.pm.txpool = txpool
	peer, _ := newTestPeer(t, "peer", 2, server.pm, true, 0)
	defer peer.close()

	var reqID uint64

	test := func(tx *types.Transaction, send bool, expStatus light.TxStatus) {
		reqID++
		if send {
			cost := server.tPeer.GetRequestCost(SendTxV2Msg, 1)
			sendRequest(server.tPeer.app, SendTxV2Msg, reqID, cost, types.Transactions{tx})
		} else {
			cost := server.tPeer.GetRequestCost(GetTxStatusMsg, 1)
			sendRequest(server.tPeer.app, GetTxStatusMsg, reqID, cost, []common.Hash{tx.Hash()})
		}
		if err := expectResponse(server.tPeer.app, TxStatusMsg, reqID, testBufLimit, []light.TxStatus{expStatus}); err != nil {
			t.Errorf("transaction status mismatch")
		}
	}

	signer := types.HomesteadSigner{}

	// test error status by sending an underpriced transaction
<<<<<<< HEAD
	// tx0, _ := types.SignTx(types.NewTransaction(0, acc1Addr, big.NewInt(10000), params.TxGas, nil, nil, nil), signer, testBankKey)
	// test(tx0, true, txStatus{Status: core.TxStatusUnknown, Error: core.ErrUnderpriced.Error()})

	tx1, _ := types.SignTx(types.NewTransaction(0, acc1Addr, big.NewInt(10000), params.TxGas, big.NewInt(100000000000), nil, nil, nil), signer, testBankKey)
	test(tx1, false, txStatus{Status: core.TxStatusUnknown}) // query before sending, should be unknown
	test(tx1, true, txStatus{Status: core.TxStatusPending})  // send valid processable tx, should return pending
	test(tx1, true, txStatus{Status: core.TxStatusPending})  // adding it again should not return an error

	tx2, _ := types.SignTx(types.NewTransaction(1, acc1Addr, big.NewInt(10000), params.TxGas, big.NewInt(100000000000), nil, nil, nil), signer, testBankKey)
	tx3, _ := types.SignTx(types.NewTransaction(2, acc1Addr, big.NewInt(10000), params.TxGas, big.NewInt(100000000000), nil, nil, nil), signer, testBankKey)
=======
	tx0, _ := types.SignTx(types.NewTransaction(0, userAddr1, big.NewInt(10000), params.TxGas, nil, nil), signer, bankKey)
	test(tx0, true, light.TxStatus{Status: core.TxStatusUnknown, Error: core.ErrUnderpriced.Error()})

	tx1, _ := types.SignTx(types.NewTransaction(0, userAddr1, big.NewInt(10000), params.TxGas, big.NewInt(100000000000), nil), signer, bankKey)
	test(tx1, false, light.TxStatus{Status: core.TxStatusUnknown}) // query before sending, should be unknown
	test(tx1, true, light.TxStatus{Status: core.TxStatusPending})  // send valid processable tx, should return pending
	test(tx1, true, light.TxStatus{Status: core.TxStatusPending})  // adding it again should not return an error

	tx2, _ := types.SignTx(types.NewTransaction(1, userAddr1, big.NewInt(10000), params.TxGas, big.NewInt(100000000000), nil), signer, bankKey)
	tx3, _ := types.SignTx(types.NewTransaction(2, userAddr1, big.NewInt(10000), params.TxGas, big.NewInt(100000000000), nil), signer, bankKey)
>>>>>>> e76047e9
	// send transactions in the wrong order, tx3 should be queued
	test(tx3, true, light.TxStatus{Status: core.TxStatusQueued})
	test(tx2, true, light.TxStatus{Status: core.TxStatusPending})
	// query again, now tx3 should be pending too
	test(tx3, false, light.TxStatus{Status: core.TxStatusPending})

	// generate and add a block with tx1 and tx2 included
	gchain, _ := core.GenerateChain(params.TestChainConfig, chain.GetBlockByNumber(0), ethash.NewFaker(), server.db, 1, func(i int, block *core.BlockGen) {
		block.AddTx(tx1)
		block.AddTx(tx2)
	})
	if _, err := chain.InsertChain(gchain); err != nil {
		panic(err)
	}
	// wait until TxPool processes the inserted block
	for i := 0; i < 10; i++ {
		if pending, _ := txpool.Stats(); pending == 1 {
			break
		}
		time.Sleep(100 * time.Millisecond)
	}
	if pending, _ := txpool.Stats(); pending != 1 {
		t.Fatalf("pending count mismatch: have %d, want 1", pending)
	}

	// check if their status is included now
	block1hash := rawdb.ReadCanonicalHash(server.db, 1)
	test(tx1, false, light.TxStatus{Status: core.TxStatusIncluded, Lookup: &rawdb.LegacyTxLookupEntry{BlockHash: block1hash, BlockIndex: 1, Index: 0}})
	test(tx2, false, light.TxStatus{Status: core.TxStatusIncluded, Lookup: &rawdb.LegacyTxLookupEntry{BlockHash: block1hash, BlockIndex: 1, Index: 1}})

	// create a reorg that rolls them back
	gchain, _ = core.GenerateChain(params.TestChainConfig, chain.GetBlockByNumber(0), ethash.NewFaker(), server.db, 2, func(i int, block *core.BlockGen) {})
	if _, err := chain.InsertChain(gchain); err != nil {
		panic(err)
	}
	// wait until TxPool processes the reorg
	for i := 0; i < 10; i++ {
		if pending, _ := txpool.Stats(); pending == 3 {
			break
		}
		time.Sleep(100 * time.Millisecond)
	}
	if pending, _ := txpool.Stats(); pending != 3 {
		t.Fatalf("pending count mismatch: have %d, want 3", pending)
	}
	// check if their status is pending again
	test(tx1, false, light.TxStatus{Status: core.TxStatusPending})
	test(tx2, false, light.TxStatus{Status: core.TxStatusPending})
}

func TestStopResumeLes3(t *testing.T) {
	db := rawdb.NewMemoryDatabase()
	clock := &mclock.Simulated{}
	testCost := testBufLimit / 10
	pm, _, err := newTestProtocolManager(false, 0, nil, nil, nil, db, nil, 0, testCost, clock)
	if err != nil {
		t.Fatalf("Failed to create protocol manager: %v", err)
	}
	peer, _ := newTestPeer(t, "peer", 3, pm, true, testCost)
	defer peer.close()

	expBuf := testBufLimit
	var reqID uint64

	header := pm.blockchain.CurrentHeader()
	req := func() {
		reqID++
		sendRequest(peer.app, GetBlockHeadersMsg, reqID, testCost, &getBlockHeadersData{Origin: hashOrNumber{Hash: header.Hash()}, Amount: 1})
	}

	for i := 1; i <= 5; i++ {
		// send requests while we still have enough buffer and expect a response
		for expBuf >= testCost {
			req()
			expBuf -= testCost
			if err := expectResponse(peer.app, BlockHeadersMsg, reqID, expBuf, []*types.Header{header}); err != nil {
				t.Fatalf("expected response and failed: %v", err)
			}
		}
		// send some more requests in excess and expect a single StopMsg
		c := i
		for c > 0 {
			req()
			c--
		}
		if err := p2p.ExpectMsg(peer.app, StopMsg, nil); err != nil {
			t.Errorf("expected StopMsg and failed: %v", err)
		}
		// wait until the buffer is recharged by half of the limit
		wait := testBufLimit / testBufRecharge / 2
		clock.Run(time.Millisecond * time.Duration(wait))
		// expect a ResumeMsg with the partially recharged buffer value
		expBuf += testBufRecharge * wait
		if err := p2p.ExpectMsg(peer.app, ResumeMsg, expBuf); err != nil {
			t.Errorf("expected ResumeMsg and failed: %v", err)
		}
	}
}<|MERGE_RESOLUTION|>--- conflicted
+++ resolved
@@ -494,17 +494,11 @@
 }
 
 func TestTransactionStatusLes2(t *testing.T) {
-<<<<<<< HEAD
-	db := ethdb.NewMemDatabase()
-	pm := newTestProtocolManagerMust(t, downloader.FullSync, 0, nil, nil, nil, db)
-	chain := pm.blockchain.(*core.BlockChain)
-=======
 	server, tearDown := newServerEnv(t, 0, 2, nil)
 	defer tearDown()
 	server.pm.addTxsSync = true
 
 	chain := server.pm.blockchain.(*core.BlockChain)
->>>>>>> e76047e9
 	config := core.DefaultTxPoolConfig
 	config.Journal = ""
 	txpool := core.NewTxPool(config, params.TestChainConfig, chain)
@@ -531,29 +525,16 @@
 	signer := types.HomesteadSigner{}
 
 	// test error status by sending an underpriced transaction
-<<<<<<< HEAD
-	// tx0, _ := types.SignTx(types.NewTransaction(0, acc1Addr, big.NewInt(10000), params.TxGas, nil, nil, nil), signer, testBankKey)
-	// test(tx0, true, txStatus{Status: core.TxStatusUnknown, Error: core.ErrUnderpriced.Error()})
-
-	tx1, _ := types.SignTx(types.NewTransaction(0, acc1Addr, big.NewInt(10000), params.TxGas, big.NewInt(100000000000), nil, nil, nil), signer, testBankKey)
-	test(tx1, false, txStatus{Status: core.TxStatusUnknown}) // query before sending, should be unknown
-	test(tx1, true, txStatus{Status: core.TxStatusPending})  // send valid processable tx, should return pending
-	test(tx1, true, txStatus{Status: core.TxStatusPending})  // adding it again should not return an error
-
-	tx2, _ := types.SignTx(types.NewTransaction(1, acc1Addr, big.NewInt(10000), params.TxGas, big.NewInt(100000000000), nil, nil, nil), signer, testBankKey)
-	tx3, _ := types.SignTx(types.NewTransaction(2, acc1Addr, big.NewInt(10000), params.TxGas, big.NewInt(100000000000), nil, nil, nil), signer, testBankKey)
-=======
-	tx0, _ := types.SignTx(types.NewTransaction(0, userAddr1, big.NewInt(10000), params.TxGas, nil, nil), signer, bankKey)
-	test(tx0, true, light.TxStatus{Status: core.TxStatusUnknown, Error: core.ErrUnderpriced.Error()})
-
-	tx1, _ := types.SignTx(types.NewTransaction(0, userAddr1, big.NewInt(10000), params.TxGas, big.NewInt(100000000000), nil), signer, bankKey)
+	// tx0, _ := types.SignTx(types.NewTransaction(0, userAddr1, big.NewInt(10000), params.TxGas, nil, nil), signer, bankKey)
+	// test(tx0, true, light.TxStatus{Status: core.TxStatusUnknown, Error: core.ErrUnderpriced.Error()})
+
+	tx1, _ := types.SignTx(types.NewTransaction(0, userAddr1, big.NewInt(10000), params.TxGas, big.NewInt(100000000000), nil, nil, nil), signer, bankKey)
 	test(tx1, false, light.TxStatus{Status: core.TxStatusUnknown}) // query before sending, should be unknown
 	test(tx1, true, light.TxStatus{Status: core.TxStatusPending})  // send valid processable tx, should return pending
 	test(tx1, true, light.TxStatus{Status: core.TxStatusPending})  // adding it again should not return an error
 
-	tx2, _ := types.SignTx(types.NewTransaction(1, userAddr1, big.NewInt(10000), params.TxGas, big.NewInt(100000000000), nil), signer, bankKey)
-	tx3, _ := types.SignTx(types.NewTransaction(2, userAddr1, big.NewInt(10000), params.TxGas, big.NewInt(100000000000), nil), signer, bankKey)
->>>>>>> e76047e9
+	tx2, _ := types.SignTx(types.NewTransaction(1, userAddr1, big.NewInt(10000), params.TxGas, big.NewInt(100000000000), nil, nil, nil), signer, bankKey)
+	tx3, _ := types.SignTx(types.NewTransaction(2, userAddr1, big.NewInt(10000), params.TxGas, big.NewInt(100000000000), nil, nil, nil), signer, bankKey)
 	// send transactions in the wrong order, tx3 should be queued
 	test(tx3, true, light.TxStatus{Status: core.TxStatusQueued})
 	test(tx2, true, light.TxStatus{Status: core.TxStatusPending})
