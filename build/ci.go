// Copyright 2016 The go-ethereum Authors
// This file is part of the go-ethereum library.
//
// The go-ethereum library is free software: you can redistribute it and/or modify
// it under the terms of the GNU Lesser General Public License as published by
// the Free Software Foundation, either version 3 of the License, or
// (at your option) any later version.
//
// The go-ethereum library is distributed in the hope that it will be useful,
// but WITHOUT ANY WARRANTY; without even the implied warranty of
// MERCHANTABILITY or FITNESS FOR A PARTICULAR PURPOSE. See the
// GNU Lesser General Public License for more details.
//
// You should have received a copy of the GNU Lesser General Public License
// along with the go-ethereum library. If not, see <http://www.gnu.org/licenses/>.

// +build none

/*
The ci command is called from Continuous Integration scripts.

Usage: go run build/ci.go <command> <command flags/arguments>

Available commands are:

   install     [ -arch architecture ] [ -cc compiler ] [ packages... ]                          -- builds packages and executables
   test        [ -coverage ] [ packages... ]                                                    -- runs the tests
   lint                                                                                         -- runs certain pre-selected linters
   archive     [ -arch architecture ] [ -type zip|tar ] [ -signer key-envvar ] [ -upload dest ] -- archives build artifacts
   importkeys                                                                                   -- imports signing keys from env
   debsrc      [ -signer key-id ] [ -upload dest ]                                              -- creates a debian source package
   nsis                                                                                         -- creates a Windows NSIS installer
   aar         [ -local ] [ -sign key-id ] [-deploy repo] [ -upload dest ]                      -- creates an Android archive
   xcode       [ -local ] [ -sign key-id ] [-deploy repo] [ -upload dest ]                      -- creates an iOS XCode framework
   xgo         [ -alltools ] [ options ]                                                        -- cross builds according to options
   xgo-archive [ -targets linux/amd64,linux/386... ][ -type zip|tar ][ -in dir ][ -out dir ]	-- archives build artifacts from cross-compilation
   purge       [ -store blobstore ] [ -days threshold ]                                         -- purges old archives from the blobstore

For all commands, -n prevents execution of external programs (dry run mode).

*/
package main

import (
	"bufio"
	"bytes"
	"encoding/base64"
	"flag"
	"fmt"
	"go/parser"
	"go/token"
	"io/ioutil"
	"log"
	"os"
	"os/exec"
	"path/filepath"
	"regexp"
	"runtime"
	"strings"
	"time"

	"github.com/celo-org/celo-blockchain/internal/build"
	"github.com/celo-org/celo-blockchain/params"
	"github.com/cespare/cp"
)

var (
	// Files that end up in the geth*.zip archive.
	gethArchiveFiles = []string{
		"COPYING",
		executablePath("geth"),
	}

	// Files that end up in the geth-alltools*.zip archive.
	allToolsArchiveFiles = []string{
		"COPYING",
		executablePath("abigen"),
		executablePath("bootnode"),
		executablePath("evm"),
		executablePath("geth"),
		executablePath("rlpdump"),
		executablePath("wnode"),
		executablePath("clef"),
		executablePath("blspopchecker"),
	}

	// A debian package is created for all executables listed here.
	debExecutables = []debExecutable{
		{
			BinaryName:  "abigen",
			Description: "Source code generator to convert Ethereum contract definitions into easy to use, compile-time type-safe Go packages.",
		},
		{
			BinaryName:  "bootnode",
			Description: "Ethereum bootnode.",
		},
		{
			BinaryName:  "evm",
			Description: "Developer utility version of the EVM (Ethereum Virtual Machine) that is capable of running bytecode snippets within a configurable environment and execution mode.",
		},
		{
			BinaryName:  "geth",
			Description: "Ethereum CLI client.",
		},
		{
			BinaryName:  "rlpdump",
			Description: "Developer utility tool that prints RLP structures.",
		},
		{
			BinaryName:  "wnode",
			Description: "Ethereum Whisper diagnostic tool",
		},
		{
			BinaryName:  "clef",
			Description: "Ethereum account management tool.",
		},
		{
			BinaryName:  "blspopchecker",
			Description: "Developer utility tool checks BLS PoP signatures in genesis.",
		},
	}

	// A debian package is created for all executables listed here.

	debEthereum = debPackage{
		Name:        "ethereum",
		Version:     params.Version,
		Executables: debExecutables,
	}

	// Debian meta packages to build and push to Ubuntu PPA
	debPackages = []debPackage{
		debEthereum,
	}

	// Distros for which packages are created.
	// Note: vivid is unsupported because there is no golang-1.6 package for it.
	// Note: wily is unsupported because it was officially deprecated on Launchpad.
	// Note: yakkety is unsupported because it was officially deprecated on Launchpad.
	// Note: zesty is unsupported because it was officially deprecated on Launchpad.
	// Note: artful is unsupported because it was officially deprecated on Launchpad.
	// Note: cosmic is unsupported because it was officially deprecated on Launchpad.
	debDistroGoBoots = map[string]string{
		"trusty": "golang-1.11",
		"xenial": "golang-go",
		"bionic": "golang-go",
		"disco":  "golang-go",
		"eoan":   "golang-go",
		"focal":  "golang-go",
	}

	debGoBootPaths = map[string]string{
		"golang-1.11": "/usr/lib/go-1.11",
		"golang-go":   "/usr/lib/go",
	}
)

var GOBIN, _ = filepath.Abs(filepath.Join("build", "bin"))

func executablePath(name string) string {
	if runtime.GOOS == "windows" {
		name += ".exe"
	}
	return filepath.Join(GOBIN, name)
}

func main() {
	log.SetFlags(log.Lshortfile)

	if _, err := os.Stat(filepath.Join("build", "ci.go")); os.IsNotExist(err) {
		log.Fatal("this script must be run from the root of the repository")
	}
	if len(os.Args) < 2 {
		log.Fatal("need subcommand as first argument")
	}
	switch os.Args[1] {
	case "install":
		doInstall(os.Args[2:])
	case "test":
		doTest(os.Args[2:])
	case "ensure-linter":
		doEnsureLinter(os.Args[2:])
	case "lint":
		doLint(os.Args[2:])
	case "archive":
		doArchive(os.Args[2:])
	case "debsrc":
		doDebianSource(os.Args[2:])
	case "nsis":
		doWindowsInstaller(os.Args[2:])
	case "aar":
		doAndroidArchive(os.Args[2:])
	case "xcode":
		doXCodeFramework(os.Args[2:])
	case "xgo":
		doXgo(os.Args[2:])
	case "xgo-archive":
		doXgoArchive(os.Args[2:])
	case "purge":
		doPurge(os.Args[2:])
	default:
		log.Fatal("unknown command ", os.Args[1])
	}
}

// Compiling

func doInstall(cmdline []string) {
	var (
		arch = flag.String("arch", "", "Architecture to cross build for")
		cc   = flag.String("cc", "", "C compiler to cross build with")
	)
	flag.CommandLine.Parse(cmdline)
	env := build.Env()

	// Check Go version. People regularly open issues about compilation
	// failure with outdated Go. This should save them the trouble.
	if !strings.Contains(runtime.Version(), "devel") {
		// Figure out the minor version number since we can't textually compare (1.10 < 1.9)
		var minor int
		fmt.Sscanf(strings.TrimPrefix(runtime.Version(), "go1."), "%d", &minor)

		if minor < 11 {
			log.Println("You have Go version", runtime.Version())
			log.Println("go-ethereum requires at least Go version 1.11 and cannot")
			log.Println("be compiled with an earlier version. Please upgrade your Go installation.")
			os.Exit(1)
		}
	}
	// Compile packages given as arguments, or everything if there are no arguments.
	packages := []string{"./..."}
	if flag.NArg() > 0 {
		packages = flag.Args()
	}

	if *arch == "" || *arch == runtime.GOARCH {
		goinstall := goTool("install", buildFlags(env)...)
		if runtime.GOARCH == "arm64" {
			goinstall.Args = append(goinstall.Args, "-p", "1")
		}
		goinstall.Args = append(goinstall.Args, "-v")
		goinstall.Args = append(goinstall.Args, packages...)
		build.MustRun(goinstall)
		return
	}

	// Seems we are cross compiling, work around forbidden GOBIN
	goinstall := goToolArch(*arch, *cc, "install", buildFlags(env)...)
	goinstall.Args = append(goinstall.Args, "-v")
	goinstall.Args = append(goinstall.Args, []string{"-buildmode", "archive"}...)
	goinstall.Args = append(goinstall.Args, packages...)
	build.MustRun(goinstall)

	if cmds, err := ioutil.ReadDir("cmd"); err == nil {
		for _, cmd := range cmds {
			pkgs, err := parser.ParseDir(token.NewFileSet(), filepath.Join(".", "cmd", cmd.Name()), nil, parser.PackageClauseOnly)
			if err != nil {
				log.Fatal(err)
			}
			for name := range pkgs {
				if name == "main" {
					gobuild := goToolArch(*arch, *cc, "build", buildFlags(env)...)
					gobuild.Args = append(gobuild.Args, "-v")
					gobuild.Args = append(gobuild.Args, []string{"-o", executablePath(cmd.Name())}...)
					gobuild.Args = append(gobuild.Args, "."+string(filepath.Separator)+filepath.Join("cmd", cmd.Name()))
					build.MustRun(gobuild)
					break
				}
			}
		}
	}
}

func buildFlags(env build.Environment) (flags []string) {
	var ld []string
	if env.IsMusl {
		flags = append(flags, []string{"-tags", "musl"}...)
	}
	if env.Commit != "" {
		ld = append(ld, "-X", "main.gitCommit="+env.Commit)
		ld = append(ld, "-X", "main.gitDate="+env.Date)
	}
	if runtime.GOOS == "darwin" {
		ld = append(ld, "-s")
	} else {
		ld = append(ld, "-extldflags")
		ld = append(ld, "-pthread")
	}
	if env.MetricsDefault {
		ld = append(ld, "-X", "'github.com/celo-org/celo-blockchain/metrics.EnabledDefaultValue=true'")
	}

	if len(ld) > 0 {
		flags = append(flags, "-ldflags", strings.Join(ld, " "))
	}

	return flags
}

func goTool(subcmd string, args ...string) *exec.Cmd {
	return goToolArch(runtime.GOARCH, os.Getenv("CC"), subcmd, args...)
}

func goToolArch(arch string, cc string, subcmd string, args ...string) *exec.Cmd {
	cmd := build.GoTool(subcmd, args...)
	if arch == "" || arch == runtime.GOARCH {
		cmd.Env = append(cmd.Env, "GOBIN="+GOBIN)
	} else {
		cmd.Env = append(cmd.Env, "CGO_ENABLED=1")
		cmd.Env = append(cmd.Env, "GOARCH="+arch)
	}
	if cc != "" {
		cmd.Env = append(cmd.Env, "CC="+cc)
	}
	for _, e := range os.Environ() {
		if strings.HasPrefix(e, "GOBIN=") {
			continue
		}
		cmd.Env = append(cmd.Env, e)
	}
	return cmd
}

func Filter(vs []string, pred func(string) bool) []string {
	filtered := make([]string, 0)
	for _, v := range vs {
		if pred(v) {
			filtered = append(filtered, v)
		}
	}
	return filtered
}

// Running The Tests
//
// "tests" also includes static analysis tools such as vet.

func doTest(cmdline []string) {
	coverage := flag.Bool("coverage", false, "Whether to record code coverage")
	verbose := flag.Bool("v", false, "Whether to log verbosely")
	flag.CommandLine.Parse(cmdline)
	env := build.Env()

	packages := []string{"./..."}
	if len(flag.CommandLine.Args()) > 0 {
		packages = flag.CommandLine.Args()
	}

	// Run the actual tests.
	// Test a single package at a time. CI builders are slow
	// and some tests run into timeouts under load.
	gotest := goTool("test", buildFlags(env)...)
	gotest.Args = append(gotest.Args, "-p", "1")
	if *coverage {
		gotest.Args = append(gotest.Args, "-covermode=atomic", "-cover")
	}
	if *verbose {
		gotest.Args = append(gotest.Args, "-v")
	}

	gotest.Args = append(gotest.Args, packages...)
	build.MustRun(gotest)
}

// doEnsureLinter ensure golangci-lint is properly installed
func doEnsureLinter(cmdline []string) {
	var (
		cachedir = flag.String("cachedir", "./build/cache", "directory for caching golangci-lint binary.")
	)
	flag.CommandLine.Parse(cmdline)
	linter := downloadLinter(*cachedir)
	fmt.Printf("LinterPath=%s", linter)
}

// doLint runs golangci-lint on requested packages.
func doLint(cmdline []string) {
	var (
		cachedir = flag.String("cachedir", "./build/cache", "directory for caching golangci-lint binary.")
	)
	flag.CommandLine.Parse(cmdline)
	packages := []string{"./..."}
	if len(flag.CommandLine.Args()) > 0 {
		packages = flag.CommandLine.Args()
	}

	linter := downloadLinter(*cachedir)
	lflags := []string{"run", "--config", ".golangci.yml"}
	build.MustRunCommand(linter, append(lflags, packages...)...)
	fmt.Println("You have achieved perfection.")
}

// downloadLinter downloads and unpacks golangci-lint.
func downloadLinter(cachedir string) string {
<<<<<<< HEAD
	const version = "1.25.0"
=======
	const version = "1.27.0"
>>>>>>> 4873a9d3

	csdb := build.MustLoadChecksums("build/checksums.txt")
	base := fmt.Sprintf("golangci-lint-%s-%s-%s", version, runtime.GOOS, runtime.GOARCH)
	url := fmt.Sprintf("https://github.com/golangci/golangci-lint/releases/download/v%s/%s.tar.gz", version, base)
	archivePath := filepath.Join(cachedir, base+".tar.gz")
	if err := csdb.DownloadFile(url, archivePath); err != nil {
		log.Fatal(err)
	}
	if err := build.ExtractTarballArchive(archivePath, cachedir); err != nil {
		log.Fatal(err)
	}
	return filepath.Join(cachedir, base, "golangci-lint")
}

// Release Packaging
func doArchive(cmdline []string) {
	var (
		arch   = flag.String("arch", runtime.GOARCH, "Architecture cross packaging")
		atype  = flag.String("type", "zip", "Type of archive to write (zip|tar)")
		signer = flag.String("signer", "", `Environment variable holding the signing key (e.g. LINUX_SIGNING_KEY)`)
		upload = flag.String("upload", "", `Destination to upload the archives (usually "gethstore/builds")`)
		ext    string
	)
	flag.CommandLine.Parse(cmdline)
	switch *atype {
	case "zip":
		ext = ".zip"
	case "tar":
		ext = ".tar.gz"
	default:
		log.Fatal("unknown archive type: ", atype)
	}

	var (
		env = build.Env()

		basegeth = archiveBasename(*arch, params.ArchiveVersion(env.Commit))
		geth     = "geth-" + basegeth + ext
		alltools = "geth-alltools-" + basegeth + ext
	)
	maybeSkipArchive(env)
	if err := build.WriteArchive(geth, gethArchiveFiles); err != nil {
		log.Fatal(err)
	}
	if err := build.WriteArchive(alltools, allToolsArchiveFiles); err != nil {
		log.Fatal(err)
	}
	for _, archive := range []string{geth, alltools} {
		if err := archiveUpload(archive, *upload, *signer); err != nil {
			log.Fatal(err)
		}
	}
}

func archiveBasename(arch string, archiveVersion string) string {
	platform := runtime.GOOS + "-" + arch
	if arch == "arm" {
		platform += os.Getenv("GOARM")
	}
	if arch == "android" {
		platform = "android-all"
	}
	if arch == "ios" {
		platform = "ios-all"
	}
	return platform + "-" + archiveVersion
}

func archiveUpload(archive string, blobstore string, signer string) error {
	// If signing was requested, generate the signature files
	if signer != "" {
		key := getenvBase64(signer)
		if err := build.PGPSignFile(archive, archive+".asc", string(key)); err != nil {
			return err
		}
	}
	// If uploading to Azure was requested, push the archive possibly with its signature
	if blobstore != "" {
		auth := build.AzureBlobstoreConfig{
			Account:   strings.Split(blobstore, "/")[0],
			Token:     os.Getenv("AZURE_BLOBSTORE_TOKEN"),
			Container: strings.SplitN(blobstore, "/", 2)[1],
		}
		if err := build.AzureBlobstoreUpload(archive, filepath.Base(archive), auth); err != nil {
			return err
		}
		if signer != "" {
			if err := build.AzureBlobstoreUpload(archive+".asc", filepath.Base(archive+".asc"), auth); err != nil {
				return err
			}
		}
	}
	return nil
}

// skips archiving for some build configurations.
func maybeSkipArchive(env build.Environment) {
	if env.IsPullRequest {
		log.Printf("skipping because this is a PR build")
		os.Exit(0)
	}
	if env.IsCronJob {
		log.Printf("skipping because this is a cron job")
		os.Exit(0)
	}
	if env.Branch != "master" && !strings.HasPrefix(env.Branch, "release/") {
		log.Printf("skipping because branch %q is not on the whitelist", env.Branch)
		os.Exit(0)
	}
}

// Debian Packaging
func doDebianSource(cmdline []string) {
	var (
		goversion = flag.String("goversion", "", `Go version to build with (will be included in the source package)`)
		cachedir  = flag.String("cachedir", "./build/cache", `Filesystem path to cache the downloaded Go bundles at`)
		signer    = flag.String("signer", "", `Signing key name, also used as package author`)
		upload    = flag.String("upload", "", `Where to upload the source package (usually "ethereum/ethereum")`)
		sshUser   = flag.String("sftp-user", "", `Username for SFTP upload (usually "geth-ci")`)
		workdir   = flag.String("workdir", "", `Output directory for packages (uses temp dir if unset)`)
		now       = time.Now()
	)
	flag.CommandLine.Parse(cmdline)
	*workdir = makeWorkdir(*workdir)
	env := build.Env()
	maybeSkipArchive(env)

	// Import the signing key.
	if key := getenvBase64("PPA_SIGNING_KEY"); len(key) > 0 {
		gpg := exec.Command("gpg", "--import")
		gpg.Stdin = bytes.NewReader(key)
		build.MustRun(gpg)
	}

	// Download and verify the Go source package.
	gobundle := downloadGoSources(*goversion, *cachedir)

	// Download all the dependencies needed to build the sources and run the ci script
	srcdepfetch := goTool("install", "-n", "./...")
	srcdepfetch.Env = append(os.Environ(), "GOPATH="+filepath.Join(*workdir, "modgopath"))
	build.MustRun(srcdepfetch)

	cidepfetch := goTool("run", "./build/ci.go")
	cidepfetch.Env = append(os.Environ(), "GOPATH="+filepath.Join(*workdir, "modgopath"))
	cidepfetch.Run() // Command fails, don't care, we only need the deps to start it

	// Create Debian packages and upload them.
	for _, pkg := range debPackages {
		for distro, goboot := range debDistroGoBoots {
			// Prepare the debian package with the go-ethereum sources.
			meta := newDebMetadata(distro, goboot, *signer, env, now, pkg.Name, pkg.Version, pkg.Executables)
			pkgdir := stageDebianSource(*workdir, meta)

			// Add Go source code
			if err := build.ExtractTarballArchive(gobundle, pkgdir); err != nil {
				log.Fatalf("Failed to extract Go sources: %v", err)
			}
			if err := os.Rename(filepath.Join(pkgdir, "go"), filepath.Join(pkgdir, ".go")); err != nil {
				log.Fatalf("Failed to rename Go source folder: %v", err)
			}
			// Add all dependency modules in compressed form
			os.MkdirAll(filepath.Join(pkgdir, ".mod", "cache"), 0755)
			if err := cp.CopyAll(filepath.Join(pkgdir, ".mod", "cache", "download"), filepath.Join(*workdir, "modgopath", "pkg", "mod", "cache", "download")); err != nil {
				log.Fatalf("Failed to copy Go module dependencies: %v", err)
			}
			// Run the packaging and upload to the PPA
			debuild := exec.Command("debuild", "-S", "-sa", "-us", "-uc", "-d", "-Zxz", "-nc")
			debuild.Dir = pkgdir
			build.MustRun(debuild)

			var (
				basename = fmt.Sprintf("%s_%s", meta.Name(), meta.VersionString())
				source   = filepath.Join(*workdir, basename+".tar.xz")
				dsc      = filepath.Join(*workdir, basename+".dsc")
				changes  = filepath.Join(*workdir, basename+"_source.changes")
			)
			if *signer != "" {
				build.MustRunCommand("debsign", changes)
			}
			if *upload != "" {
				ppaUpload(*workdir, *upload, *sshUser, []string{source, dsc, changes})
			}
		}
	}
}

func downloadGoSources(version string, cachedir string) string {
	csdb := build.MustLoadChecksums("build/checksums.txt")
	file := fmt.Sprintf("go%s.src.tar.gz", version)
	url := "https://dl.google.com/go/" + file
	dst := filepath.Join(cachedir, file)
	if err := csdb.DownloadFile(url, dst); err != nil {
		log.Fatal(err)
	}
	return dst
}

func ppaUpload(workdir, ppa, sshUser string, files []string) {
	p := strings.Split(ppa, "/")
	if len(p) != 2 {
		log.Fatal("-upload PPA name must contain single /")
	}
	if sshUser == "" {
		sshUser = p[0]
	}
	incomingDir := fmt.Sprintf("~%s/ubuntu/%s", p[0], p[1])
	// Create the SSH identity file if it doesn't exist.
	var idfile string
	if sshkey := getenvBase64("PPA_SSH_KEY"); len(sshkey) > 0 {
		idfile = filepath.Join(workdir, "sshkey")
		if _, err := os.Stat(idfile); os.IsNotExist(err) {
			ioutil.WriteFile(idfile, sshkey, 0600)
		}
	}
	// Upload
	dest := sshUser + "@ppa.launchpad.net"
	if err := build.UploadSFTP(idfile, dest, incomingDir, files); err != nil {
		log.Fatal(err)
	}
}

func getenvBase64(variable string) []byte {
	dec, err := base64.StdEncoding.DecodeString(os.Getenv(variable))
	if err != nil {
		log.Fatal("invalid base64 " + variable)
	}
	return []byte(dec)
}

func makeWorkdir(wdflag string) string {
	var err error
	if wdflag != "" {
		err = os.MkdirAll(wdflag, 0744)
	} else {
		wdflag, err = ioutil.TempDir("", "geth-build-")
	}
	if err != nil {
		log.Fatal(err)
	}
	return wdflag
}

func isUnstableBuild(env build.Environment) bool {
	if env.Tag != "" {
		return false
	}
	return true
}

type debPackage struct {
	Name        string          // the name of the Debian package to produce, e.g. "ethereum"
	Version     string          // the clean version of the debPackage, e.g. 1.8.12, without any metadata
	Executables []debExecutable // executables to be included in the package
}

type debMetadata struct {
	Env           build.Environment
	GoBootPackage string
	GoBootPath    string

	PackageName string

	// go-ethereum version being built. Note that this
	// is not the debian package version. The package version
	// is constructed by VersionString.
	Version string

	Author       string // "name <email>", also selects signing key
	Distro, Time string
	Executables  []debExecutable
}

type debExecutable struct {
	PackageName string
	BinaryName  string
	Description string
}

// Package returns the name of the package if present, or
// fallbacks to BinaryName
func (d debExecutable) Package() string {
	if d.PackageName != "" {
		return d.PackageName
	}
	return d.BinaryName
}

func newDebMetadata(distro, goboot, author string, env build.Environment, t time.Time, name string, version string, exes []debExecutable) debMetadata {
	if author == "" {
		// No signing key, use default author.
		author = "Ethereum Builds <fjl@ethereum.org>"
	}
	return debMetadata{
		GoBootPackage: goboot,
		GoBootPath:    debGoBootPaths[goboot],
		PackageName:   name,
		Env:           env,
		Author:        author,
		Distro:        distro,
		Version:       version,
		Time:          t.Format(time.RFC1123Z),
		Executables:   exes,
	}
}

// Name returns the name of the metapackage that depends
// on all executable packages.
func (meta debMetadata) Name() string {
	if isUnstableBuild(meta.Env) {
		return meta.PackageName + "-unstable"
	}
	return meta.PackageName
}

// VersionString returns the debian version of the packages.
func (meta debMetadata) VersionString() string {
	vsn := meta.Version
	if meta.Env.Buildnum != "" {
		vsn += "+build" + meta.Env.Buildnum
	}
	if meta.Distro != "" {
		vsn += "+" + meta.Distro
	}
	return vsn
}

// ExeList returns the list of all executable packages.
func (meta debMetadata) ExeList() string {
	names := make([]string, len(meta.Executables))
	for i, e := range meta.Executables {
		names[i] = meta.ExeName(e)
	}
	return strings.Join(names, ", ")
}

// ExeName returns the package name of an executable package.
func (meta debMetadata) ExeName(exe debExecutable) string {
	if isUnstableBuild(meta.Env) {
		return exe.Package() + "-unstable"
	}
	return exe.Package()
}

// ExeConflicts returns the content of the Conflicts field
// for executable packages.
func (meta debMetadata) ExeConflicts(exe debExecutable) string {
	if isUnstableBuild(meta.Env) {
		// Set up the conflicts list so that the *-unstable packages
		// cannot be installed alongside the regular version.
		//
		// https://www.debian.org/doc/debian-policy/ch-relationships.html
		// is very explicit about Conflicts: and says that Breaks: should
		// be preferred and the conflicting files should be handled via
		// alternates. We might do this eventually but using a conflict is
		// easier now.
		return "ethereum, " + exe.Package()
	}
	return ""
}

func stageDebianSource(tmpdir string, meta debMetadata) (pkgdir string) {
	pkg := meta.Name() + "-" + meta.VersionString()
	pkgdir = filepath.Join(tmpdir, pkg)
	if err := os.Mkdir(pkgdir, 0755); err != nil {
		log.Fatal(err)
	}
	// Copy the source code.
	build.MustRunCommand("git", "checkout-index", "-a", "--prefix", pkgdir+string(filepath.Separator))

	// Put the debian build files in place.
	debian := filepath.Join(pkgdir, "debian")
	build.Render("build/deb/"+meta.PackageName+"/deb.rules", filepath.Join(debian, "rules"), 0755, meta)
	build.Render("build/deb/"+meta.PackageName+"/deb.changelog", filepath.Join(debian, "changelog"), 0644, meta)
	build.Render("build/deb/"+meta.PackageName+"/deb.control", filepath.Join(debian, "control"), 0644, meta)
	build.Render("build/deb/"+meta.PackageName+"/deb.copyright", filepath.Join(debian, "copyright"), 0644, meta)
	build.RenderString("8\n", filepath.Join(debian, "compat"), 0644, meta)
	build.RenderString("3.0 (native)\n", filepath.Join(debian, "source/format"), 0644, meta)
	for _, exe := range meta.Executables {
		install := filepath.Join(debian, meta.ExeName(exe)+".install")
		docs := filepath.Join(debian, meta.ExeName(exe)+".docs")
		build.Render("build/deb/"+meta.PackageName+"/deb.install", install, 0644, exe)
		build.Render("build/deb/"+meta.PackageName+"/deb.docs", docs, 0644, exe)
	}
	return pkgdir
}

// Windows installer
func doWindowsInstaller(cmdline []string) {
	// Parse the flags and make skip installer generation on PRs
	var (
		arch    = flag.String("arch", runtime.GOARCH, "Architecture for cross build packaging")
		signer  = flag.String("signer", "", `Environment variable holding the signing key (e.g. WINDOWS_SIGNING_KEY)`)
		upload  = flag.String("upload", "", `Destination to upload the archives (usually "gethstore/builds")`)
		workdir = flag.String("workdir", "", `Output directory for packages (uses temp dir if unset)`)
	)
	flag.CommandLine.Parse(cmdline)
	*workdir = makeWorkdir(*workdir)
	env := build.Env()
	maybeSkipArchive(env)

	// Aggregate binaries that are included in the installer
	var (
		devTools []string
		allTools []string
		gethTool string
	)
	for _, file := range allToolsArchiveFiles {
		if file == "COPYING" { // license, copied later
			continue
		}
		allTools = append(allTools, filepath.Base(file))
		if filepath.Base(file) == "geth.exe" {
			gethTool = file
		} else {
			devTools = append(devTools, file)
		}
	}

	// Render NSIS scripts: Installer NSIS contains two installer sections,
	// first section contains the geth binary, second section holds the dev tools.
	templateData := map[string]interface{}{
		"License":  "COPYING",
		"Geth":     gethTool,
		"DevTools": devTools,
	}
	build.Render("build/nsis.geth.nsi", filepath.Join(*workdir, "geth.nsi"), 0644, nil)
	build.Render("build/nsis.install.nsh", filepath.Join(*workdir, "install.nsh"), 0644, templateData)
	build.Render("build/nsis.uninstall.nsh", filepath.Join(*workdir, "uninstall.nsh"), 0644, allTools)
	build.Render("build/nsis.pathupdate.nsh", filepath.Join(*workdir, "PathUpdate.nsh"), 0644, nil)
	build.Render("build/nsis.envvarupdate.nsh", filepath.Join(*workdir, "EnvVarUpdate.nsh"), 0644, nil)
	if err := cp.CopyFile(filepath.Join(*workdir, "SimpleFC.dll"), "build/nsis.simplefc.dll"); err != nil {
		log.Fatal("Failed to copy SimpleFC.dll: %v", err)
	}
	if err := cp.CopyFile(filepath.Join(*workdir, "COPYING"), "COPYING"); err != nil {
		log.Fatal("Failed to copy copyright note: %v", err)
	}
	// Build the installer. This assumes that all the needed files have been previously
	// built (don't mix building and packaging to keep cross compilation complexity to a
	// minimum).
	version := strings.Split(params.Version, ".")
	if env.Commit != "" {
		version[2] += "-" + env.Commit[:8]
	}
	installer, _ := filepath.Abs("geth-" + archiveBasename(*arch, params.ArchiveVersion(env.Commit)) + ".exe")
	build.MustRunCommand("makensis.exe",
		"/DOUTPUTFILE="+installer,
		"/DMAJORVERSION="+version[0],
		"/DMINORVERSION="+version[1],
		"/DBUILDVERSION="+version[2],
		"/DARCH="+*arch,
		filepath.Join(*workdir, "geth.nsi"),
	)
	// Sign and publish installer.
	if err := archiveUpload(installer, *upload, *signer); err != nil {
		log.Fatal(err)
	}
}

// Android archives

func doAndroidArchive(cmdline []string) {
	var (
		local  = flag.Bool("local", false, `Flag whether we're only doing a local build (skip Maven artifacts)`)
		signer = flag.String("signer", "", `Environment variable holding the signing key (e.g. ANDROID_SIGNING_KEY)`)
		deploy = flag.String("deploy", "", `Destination to deploy the archive (usually "https://oss.sonatype.org")`)
		upload = flag.String("upload", "", `Destination to upload the archive (usually "gethstore/builds")`)
	)
	flag.CommandLine.Parse(cmdline)
	env := build.Env()

	// Sanity check that the SDK and NDK are installed and set
	if os.Getenv("ANDROID_HOME") == "" {
		log.Fatal("Please ensure ANDROID_HOME points to your Android SDK")
	}
	// Build the Android archive and Maven resources
	build.MustRun(goTool("get", "golang.org/x/mobile/cmd/gomobile", "golang.org/x/mobile/cmd/gobind"))
	ldflags := "-s -w"
	if env.MetricsDefault {
		ldflags = ldflags + " -X 'github.com/celo-org/celo-blockchain/metrics.EnabledDefaultValue=true'"
	}
	build.MustRun(gomobileTool("bind", "-ldflags", ldflags, "--target", "android", "--javapkg", "org.ethereum", "-v", "github.com/celo-org/celo-blockchain/mobile"))

	if *local {
		// If we're building locally, copy bundle to build dir and skip Maven
		os.Rename("geth.aar", filepath.Join(GOBIN, "geth.aar"))
		return
	}
	meta := newMavenMetadata(env)
	build.Render("build/mvn.pom", meta.Package+".pom", 0755, meta)

	// Skip Maven deploy and Azure upload for PR builds
	maybeSkipArchive(env)

	// Sign and upload the archive to Azure
	archive := "geth-" + archiveBasename("android", params.ArchiveVersion(env.Commit)) + ".aar"
	os.Rename("geth.aar", archive)

	if err := archiveUpload(archive, *upload, *signer); err != nil {
		log.Fatal(err)
	}
	// Sign and upload all the artifacts to Maven Central
	os.Rename(archive, meta.Package+".aar")
	if *signer != "" && *deploy != "" {
		// Import the signing key into the local GPG instance
		key := getenvBase64(*signer)
		gpg := exec.Command("gpg", "--import")
		gpg.Stdin = bytes.NewReader(key)
		build.MustRun(gpg)
		keyID, err := build.PGPKeyID(string(key))
		if err != nil {
			log.Fatal(err)
		}
		// Upload the artifacts to Sonatype and/or Maven Central
		repo := *deploy + "/service/local/staging/deploy/maven2"
		if meta.Develop {
			repo = *deploy + "/content/repositories/snapshots"
		}
		build.MustRunCommand("mvn", "gpg:sign-and-deploy-file", "-e", "-X",
			"-settings=build/mvn.settings", "-Durl="+repo, "-DrepositoryId=ossrh",
			"-Dgpg.keyname="+keyID,
			"-DpomFile="+meta.Package+".pom", "-Dfile="+meta.Package+".aar")
	}
}

func gomobileTool(subcmd string, args ...string) *exec.Cmd {
	cmd := exec.Command(filepath.Join(GOBIN, "gomobile"), subcmd)
	cmd.Args = append(cmd.Args, args...)
	cmd.Env = []string{
		"PATH=" + GOBIN + string(os.PathListSeparator) + os.Getenv("PATH"),
	}
	for _, e := range os.Environ() {
		if strings.HasPrefix(e, "GOPATH=") || strings.HasPrefix(e, "PATH=") {
			continue
		}
		cmd.Env = append(cmd.Env, e)
	}
	return cmd
}

type mavenMetadata struct {
	Version      string
	Package      string
	Develop      bool
	Contributors []mavenContributor
}

type mavenContributor struct {
	Name  string
	Email string
}

func newMavenMetadata(env build.Environment) mavenMetadata {
	// Collect the list of authors from the repo root
	contribs := []mavenContributor{}
	if authors, err := os.Open("AUTHORS"); err == nil {
		defer authors.Close()

		scanner := bufio.NewScanner(authors)
		for scanner.Scan() {
			// Skip any whitespace from the authors list
			line := strings.TrimSpace(scanner.Text())
			if line == "" || line[0] == '#' {
				continue
			}
			// Split the author and insert as a contributor
			re := regexp.MustCompile("([^<]+) <(.+)>")
			parts := re.FindStringSubmatch(line)
			if len(parts) == 3 {
				contribs = append(contribs, mavenContributor{Name: parts[1], Email: parts[2]})
			}
		}
	}
	// Render the version and package strings
	version := params.Version
	if isUnstableBuild(env) {
		version += "-SNAPSHOT"
	}
	return mavenMetadata{
		Version:      version,
		Package:      "geth-" + version,
		Develop:      isUnstableBuild(env),
		Contributors: contribs,
	}
}

// XCode frameworks

func doXCodeFramework(cmdline []string) {
	var (
		local  = flag.Bool("local", false, `Flag whether we're only doing a local build (skip Maven artifacts)`)
		signer = flag.String("signer", "", `Environment variable holding the signing key (e.g. IOS_SIGNING_KEY)`)
		deploy = flag.String("deploy", "", `Destination to deploy the archive (usually "trunk")`)
		upload = flag.String("upload", "", `Destination to upload the archives (usually "gethstore/builds")`)
	)
	flag.CommandLine.Parse(cmdline)
	env := build.Env()

	// Build the iOS XCode framework
	build.MustRun(goTool("get", "golang.org/x/mobile/cmd/gomobile", "golang.org/x/mobile/cmd/gobind"))
	ldflags := "-s -w"
	if env.MetricsDefault {
		ldflags = ldflags + " -X 'github.com/celo-org/celo-blockchain/metrics.EnabledDefaultValue=true'"
	}
	bind := gomobileTool("bind", "-ldflags", ldflags, "--target", "ios/arm64,ios/amd64", "-v", "github.com/celo-org/celo-blockchain/mobile")

	if *local {
		// If we're building locally, use the build folder and stop afterwards
		bind.Dir, _ = filepath.Abs(GOBIN)
		build.MustRun(bind)
		return
	}
	archive := "geth-" + archiveBasename("ios", params.ArchiveVersion(env.Commit))
	if err := os.Mkdir(archive, os.ModePerm); err != nil {
		log.Fatal(err)
	}
	bind.Dir, _ = filepath.Abs(archive)
	build.MustRun(bind)
	build.MustRunCommand("tar", "-zcvf", archive+".tar.gz", archive)

	// Skip CocoaPods deploy and Azure upload for PR builds
	maybeSkipArchive(env)

	// Sign and upload the framework to Azure
	if err := archiveUpload(archive+".tar.gz", *upload, *signer); err != nil {
		log.Fatal(err)
	}
	// Prepare and upload a PodSpec to CocoaPods
	if *deploy != "" {
		meta := newPodMetadata(env, archive)
		build.Render("build/pod.podspec", "Geth.podspec", 0755, meta)
		build.MustRunCommand("pod", *deploy, "push", "Geth.podspec", "--allow-warnings", "--verbose")
	}
}

type podMetadata struct {
	Version      string
	Commit       string
	Archive      string
	Contributors []podContributor
}

type podContributor struct {
	Name  string
	Email string
}

func newPodMetadata(env build.Environment, archive string) podMetadata {
	// Collect the list of authors from the repo root
	contribs := []podContributor{}
	if authors, err := os.Open("AUTHORS"); err == nil {
		defer authors.Close()

		scanner := bufio.NewScanner(authors)
		for scanner.Scan() {
			// Skip any whitespace from the authors list
			line := strings.TrimSpace(scanner.Text())
			if line == "" || line[0] == '#' {
				continue
			}
			// Split the author and insert as a contributor
			re := regexp.MustCompile("([^<]+) <(.+)>")
			parts := re.FindStringSubmatch(line)
			if len(parts) == 3 {
				contribs = append(contribs, podContributor{Name: parts[1], Email: parts[2]})
			}
		}
	}
	version := params.Version
	if isUnstableBuild(env) {
		version += "-unstable." + env.Buildnum
	}
	return podMetadata{
		Archive:      archive,
		Version:      version,
		Commit:       env.Commit,
		Contributors: contribs,
	}
}

// Cross compilation

func doXgo(cmdline []string) {
	var (
		alltools = flag.Bool("alltools", false, `Flag whether we're building all known tools, or only on in particular`)
	)
	flag.CommandLine.Parse(cmdline)
	env := build.Env()

	// Make sure xgo is available for cross compilation
	gogetxgo := goTool("get", "github.com/karalabe/xgo")
	build.MustRun(gogetxgo)

	// If all tools building is requested, build everything the builder wants
	args := append(buildFlags(env), flag.Args()...)

	if *alltools {
		args = append(args, []string{"--dest", GOBIN}...)
		for _, res := range allToolsArchiveFiles {
			if strings.HasPrefix(res, GOBIN) {
				// Binary tool found, cross build it explicitly
				args = append(args, "./"+filepath.Join("cmd", filepath.Base(res)))
				xgo := xgoTool(args)
				build.MustRun(xgo)
				args = args[:len(args)-1]
			}
		}
		return
	}
	// Otherwise xxecute the explicit cross compilation
	path := args[len(args)-1]
	args = append(args[:len(args)-1], []string{"--dest", GOBIN, path}...)

	xgo := xgoTool(args)
	build.MustRun(xgo)
}

func xgoTool(args []string) *exec.Cmd {
	cmd := exec.Command(filepath.Join(GOBIN, "xgo"), args...)
	cmd.Env = os.Environ()
	cmd.Env = append(cmd.Env, []string{
		"GOBIN=" + GOBIN,
	}...)
	return cmd
}

// Archive cross compilation artifacts

func doXgoArchive(cmdline []string) {
	var (
		targetsFlag = flag.String("targets", "", `List of targets int the same format as xgo`)
		archiveType = flag.String("type", "tar", `Archive type tar|zip`)
		inputDir    = flag.String("in", "", `Directory with all build binaries`)
		outputDir   = flag.String("out", "", `Output directory`)
		ext         string
	)

	flag.CommandLine.Parse(cmdline)
	targets := strings.Split(*targetsFlag, ",")
	switch *archiveType {
	case "zip":
		ext = ".zip"
	case "tar":
		ext = ".tar.gz"
	default:
		log.Fatal("unknown archive type: ", archiveType)
	}

	var (
		env = build.Env()
	)
	maybeSkipArchive(env)

	for _, target := range targets {
		// linux/amd64 => geth-linux-amd64
		var (
			targetBinSegment = strings.Replace(target, "/", "-", 1)
			basegeth         = targetBinSegment + "-" + params.ArchiveVersion(env.Commit)
			geth             = filepath.Join(*outputDir, "geth-"+basegeth+ext)
			alltools         = filepath.Join(*outputDir, "geth-alltools-"+basegeth+ext)
		)

		if err := build.WriteArchive(geth, xgoGethArchiveFiles(targetBinSegment, *inputDir)); err != nil {
			log.Fatal(err)
		}
		if err := build.WriteArchive(alltools, xgoAllToolsArchiveFiles(targetBinSegment, *inputDir)); err != nil {
			log.Fatal(err)
		}
	}
}

func xgoGethArchiveFiles(target string, dir string) []string {
	return []string{
		"COPYING",
		executableXgoPath("geth", target, dir),
	}
}

func xgoAllToolsArchiveFiles(target string, dir string) []string {
	return []string{
		"COPYING",
		executableXgoPath("abigen", target, dir),
		executableXgoPath("bootnode", target, dir),
		executableXgoPath("evm", target, dir),
		executableXgoPath("geth", target, dir),
		executableXgoPath("rlpdump", target, dir),
		executableXgoPath("wnode", target, dir),
		executableXgoPath("clef", target, dir),
		executableXgoPath("blspopchecker", target, dir),
	}
}

func executableXgoPath(exec, target, dir string) string {
	filename := exec + "-" + target
	if strings.HasPrefix(target, "windows") {
		filename = filename + ".exe"
	}

	return filepath.Join(dir, filename)
}

// Binary distribution cleanups

func doPurge(cmdline []string) {
	var (
		store = flag.String("store", "", `Destination from where to purge archives (usually "gethstore/builds")`)
		limit = flag.Int("days", 30, `Age threshold above which to delete unstable archives`)
	)
	flag.CommandLine.Parse(cmdline)

	if env := build.Env(); !env.IsCronJob {
		log.Printf("skipping because not a cron job")
		os.Exit(0)
	}
	// Create the azure authentication and list the current archives
	auth := build.AzureBlobstoreConfig{
		Account:   strings.Split(*store, "/")[0],
		Token:     os.Getenv("AZURE_BLOBSTORE_TOKEN"),
		Container: strings.SplitN(*store, "/", 2)[1],
	}
	blobs, err := build.AzureBlobstoreList(auth)
	if err != nil {
		log.Fatal(err)
	}
	// Iterate over the blobs, collect and sort all unstable builds
	for i := 0; i < len(blobs); i++ {
		if !strings.Contains(blobs[i].Name, "unstable") {
			blobs = append(blobs[:i], blobs[i+1:]...)
			i--
		}
	}
	for i := 0; i < len(blobs); i++ {
		for j := i + 1; j < len(blobs); j++ {
			if blobs[i].Properties.LastModified.After(blobs[j].Properties.LastModified) {
				blobs[i], blobs[j] = blobs[j], blobs[i]
			}
		}
	}
	// Filter out all archives more recent that the given threshold
	for i, blob := range blobs {
		if time.Since(blob.Properties.LastModified) < time.Duration(*limit)*24*time.Hour {
			blobs = blobs[:i]
			break
		}
	}
	// Delete all marked as such and return
	if err := build.AzureBlobstoreDelete(auth, blobs); err != nil {
		log.Fatal(err)
	}
}<|MERGE_RESOLUTION|>--- conflicted
+++ resolved
@@ -391,11 +391,7 @@
 
 // downloadLinter downloads and unpacks golangci-lint.
 func downloadLinter(cachedir string) string {
-<<<<<<< HEAD
-	const version = "1.25.0"
-=======
 	const version = "1.27.0"
->>>>>>> 4873a9d3
 
 	csdb := build.MustLoadChecksums("build/checksums.txt")
 	base := fmt.Sprintf("golangci-lint-%s-%s-%s", version, runtime.GOOS, runtime.GOARCH)
