// Copyright 2016 The go-ethereum Authors
// This file is part of the go-ethereum library.
//
// The go-ethereum library is free software: you can redistribute it and/or modify
// it under the terms of the GNU Lesser General Public License as published by
// the Free Software Foundation, either version 3 of the License, or
// (at your option) any later version.
//
// The go-ethereum library is distributed in the hope that it will be useful,
// but WITHOUT ANY WARRANTY; without even the implied warranty of
// MERCHANTABILITY or FITNESS FOR A PARTICULAR PURPOSE. See the
// GNU Lesser General Public License for more details.
//
// You should have received a copy of the GNU Lesser General Public License
// along with the go-ethereum library. If not, see <http://www.gnu.org/licenses/>.

// +build none

/*
The ci command is called from Continuous Integration scripts.

Usage: go run build/ci.go <command> <command flags/arguments>

Available commands are:

   install     [ -arch architecture ] [ -cc compiler ] [ packages... ]                          -- builds packages and executables
   test        [ -coverage ] [ packages... ]                                                    -- runs the tests
   lint                                                                                         -- runs certain pre-selected linters
   archive     [ -arch architecture ] [ -type zip|tar ] [ -signer key-envvar ] [ -upload dest ] -- archives build artifacts
   importkeys                                                                                   -- imports signing keys from env
   debsrc      [ -signer key-id ] [ -upload dest ]                                              -- creates a debian source package
   nsis                                                                                         -- creates a Windows NSIS installer
   aar         [ -local ] [ -sign key-id ] [-deploy repo] [ -upload dest ]                      -- creates an Android archive
   xcode       [ -local ] [ -sign key-id ] [-deploy repo] [ -upload dest ]                      -- creates an iOS XCode framework
   xgo         [ -alltools ] [ options ]                                                        -- cross builds according to options
   xgo-archive [ -targets linux/amd64,linux/386... ][ -type zip|tar ][ -in dir ][ -out dir ]	-- archives build artifacts from cross-compilation
   purge       [ -store blobstore ] [ -days threshold ]                                         -- purges old archives from the blobstore

For all commands, -n prevents execution of external programs (dry run mode).

*/
package main

import (
	"bufio"
	"bytes"
	"encoding/base64"
	"flag"
	"fmt"
	"go/parser"
	"go/token"
	"io/ioutil"
	"log"
	"os"
	"os/exec"
	"path/filepath"
	"regexp"
	"runtime"
	"strings"
	"time"

	"github.com/cespare/cp"
	"github.com/ethereum/go-ethereum/internal/build"
	"github.com/ethereum/go-ethereum/params"
)

var (
	// Files that end up in the geth*.zip archive.
	gethArchiveFiles = []string{
		"COPYING",
		executablePath("geth"),
	}

	// Files that end up in the geth-alltools*.zip archive.
	allToolsArchiveFiles = []string{
		"COPYING",
		executablePath("abigen"),
		executablePath("bootnode"),
		executablePath("evm"),
		executablePath("geth"),
		executablePath("rlpdump"),
		executablePath("wnode"),
		executablePath("clef"),
		executablePath("blspopchecker"),
	}

	// A debian package is created for all executables listed here.
	debExecutables = []debExecutable{
		{
			BinaryName:  "abigen",
			Description: "Source code generator to convert Ethereum contract definitions into easy to use, compile-time type-safe Go packages.",
		},
		{
			BinaryName:  "bootnode",
			Description: "Ethereum bootnode.",
		},
		{
			BinaryName:  "evm",
			Description: "Developer utility version of the EVM (Ethereum Virtual Machine) that is capable of running bytecode snippets within a configurable environment and execution mode.",
		},
		{
			BinaryName:  "geth",
			Description: "Ethereum CLI client.",
		},
		{
			BinaryName:  "rlpdump",
			Description: "Developer utility tool that prints RLP structures.",
		},
		{
			BinaryName:  "wnode",
			Description: "Ethereum Whisper diagnostic tool",
		},
		{
			BinaryName:  "clef",
			Description: "Ethereum account management tool.",
		},
		{
			BinaryName:  "blspopchecker",
			Description: "Developer utility tool checks BLS PoP signatures in genesis.",
		},
	}

	// A debian package is created for all executables listed here.

	debEthereum = debPackage{
		Name:        "ethereum",
		Version:     params.Version,
		Executables: debExecutables,
	}

	// Debian meta packages to build and push to Ubuntu PPA
	debPackages = []debPackage{
		debEthereum,
	}

	// Distros for which packages are created.
	// Note: vivid is unsupported because there is no golang-1.6 package for it.
	// Note: wily is unsupported because it was officially deprecated on Launchpad.
	// Note: yakkety is unsupported because it was officially deprecated on Launchpad.
	// Note: zesty is unsupported because it was officially deprecated on Launchpad.
	// Note: artful is unsupported because it was officially deprecated on Launchpad.
	// Note: cosmic is unsupported because it was officially deprecated on Launchpad.
	debDistroGoBoots = map[string]string{
		"trusty": "golang-1.11",
		"xenial": "golang-go",
		"bionic": "golang-go",
		"disco":  "golang-go",
		"eoan":   "golang-go",
		"focal":  "golang-go",
	}

	debGoBootPaths = map[string]string{
		"golang-1.11": "/usr/lib/go-1.11",
		"golang-go":   "/usr/lib/go",
	}
)

var GOBIN, _ = filepath.Abs(filepath.Join("build", "bin"))

func executablePath(name string) string {
	if runtime.GOOS == "windows" {
		name += ".exe"
	}
	return filepath.Join(GOBIN, name)
}

func main() {
	log.SetFlags(log.Lshortfile)

	if _, err := os.Stat(filepath.Join("build", "ci.go")); os.IsNotExist(err) {
		log.Fatal("this script must be run from the root of the repository")
	}
	if len(os.Args) < 2 {
		log.Fatal("need subcommand as first argument")
	}
	switch os.Args[1] {
	case "install":
		doInstall(os.Args[2:])
	case "test":
		doTest(os.Args[2:])
	case "ensure-linter":
		doEnsureLinter(os.Args[2:])
	case "lint":
		doLint(os.Args[2:])
	case "archive":
		doArchive(os.Args[2:])
	case "debsrc":
		doDebianSource(os.Args[2:])
	case "nsis":
		doWindowsInstaller(os.Args[2:])
	case "aar":
		doAndroidArchive(os.Args[2:])
	case "xcode":
		doXCodeFramework(os.Args[2:])
	case "xgo":
		doXgo(os.Args[2:])
	case "xgo-archive":
		doXgoArchive(os.Args[2:])
	case "purge":
		doPurge(os.Args[2:])
	default:
		log.Fatal("unknown command ", os.Args[1])
	}
}

// Compiling

func doInstall(cmdline []string) {
	var (
		arch = flag.String("arch", "", "Architecture to cross build for")
		cc   = flag.String("cc", "", "C compiler to cross build with")
	)
	flag.CommandLine.Parse(cmdline)
	env := build.Env()

	// Check Go version. People regularly open issues about compilation
	// failure with outdated Go. This should save them the trouble.
	if !strings.Contains(runtime.Version(), "devel") {
		// Figure out the minor version number since we can't textually compare (1.10 < 1.9)
		var minor int
		fmt.Sscanf(strings.TrimPrefix(runtime.Version(), "go1."), "%d", &minor)

		if minor < 11 {
			log.Println("You have Go version", runtime.Version())
			log.Println("go-ethereum requires at least Go version 1.11 and cannot")
			log.Println("be compiled with an earlier version. Please upgrade your Go installation.")
			os.Exit(1)
		}
	}
	// Compile packages given as arguments, or everything if there are no arguments.
	packages := []string{"./..."}
	if flag.NArg() > 0 {
		packages = flag.Args()
	}

	if *arch == "" || *arch == runtime.GOARCH {
		goinstall := goTool("install", buildFlags(env)...)
		if runtime.GOARCH == "arm64" {
			goinstall.Args = append(goinstall.Args, "-p", "1")
		}
		goinstall.Args = append(goinstall.Args, "-v")
		goinstall.Args = append(goinstall.Args, packages...)
		build.MustRun(goinstall)
		return
	}

	// Seems we are cross compiling, work around forbidden GOBIN
	goinstall := goToolArch(*arch, *cc, "install", buildFlags(env)...)
	goinstall.Args = append(goinstall.Args, "-v")
	goinstall.Args = append(goinstall.Args, []string{"-buildmode", "archive"}...)
	goinstall.Args = append(goinstall.Args, packages...)
	build.MustRun(goinstall)

	if cmds, err := ioutil.ReadDir("cmd"); err == nil {
		for _, cmd := range cmds {
			pkgs, err := parser.ParseDir(token.NewFileSet(), filepath.Join(".", "cmd", cmd.Name()), nil, parser.PackageClauseOnly)
			if err != nil {
				log.Fatal(err)
			}
			for name := range pkgs {
				if name == "main" {
					gobuild := goToolArch(*arch, *cc, "build", buildFlags(env)...)
					gobuild.Args = append(gobuild.Args, "-v")
					gobuild.Args = append(gobuild.Args, []string{"-o", executablePath(cmd.Name())}...)
					gobuild.Args = append(gobuild.Args, "."+string(filepath.Separator)+filepath.Join("cmd", cmd.Name()))
					build.MustRun(gobuild)
					break
				}
			}
		}
	}
}

func buildFlags(env build.Environment) (flags []string) {
	var ld []string
	if env.IsMusl {
		flags = append(flags, []string{"-tags", "musl"}...)
	}
	if env.Commit != "" {
		ld = append(ld, "-X", "main.gitCommit="+env.Commit)
		ld = append(ld, "-X", "main.gitDate="+env.Date)
	}
	if runtime.GOOS == "darwin" {
		ld = append(ld, "-s")
	} else {
		ld = append(ld, "-extldflags")
		ld = append(ld, "-pthread")
	}

	if len(ld) > 0 {
		flags = append(flags, "-ldflags", strings.Join(ld, " "))
	}

	return flags
}

func goTool(subcmd string, args ...string) *exec.Cmd {
	return goToolArch(runtime.GOARCH, os.Getenv("CC"), subcmd, args...)
}

func goToolArch(arch string, cc string, subcmd string, args ...string) *exec.Cmd {
	cmd := build.GoTool(subcmd, args...)
	if arch == "" || arch == runtime.GOARCH {
		cmd.Env = append(cmd.Env, "GOBIN="+GOBIN)
	} else {
		cmd.Env = append(cmd.Env, "CGO_ENABLED=1")
		cmd.Env = append(cmd.Env, "GOARCH="+arch)
	}
	if cc != "" {
		cmd.Env = append(cmd.Env, "CC="+cc)
	}
	for _, e := range os.Environ() {
		if strings.HasPrefix(e, "GOBIN=") {
			continue
		}
		cmd.Env = append(cmd.Env, e)
	}
	return cmd
}

func Filter(vs []string, pred func(string) bool) []string {
	filtered := make([]string, 0)
	for _, v := range vs {
		if pred(v) {
			filtered = append(filtered, v)
		}
	}
	return filtered
}

// Running The Tests
//
// "tests" also includes static analysis tools such as vet.

func doTest(cmdline []string) {
	coverage := flag.Bool("coverage", false, "Whether to record code coverage")
	verbose := flag.Bool("v", false, "Whether to log verbosely")
	flag.CommandLine.Parse(cmdline)
	env := build.Env()

	packages := []string{"./..."}
	if len(flag.CommandLine.Args()) > 0 {
		packages = flag.CommandLine.Args()
	}

	// Run the actual tests.
	// Test a single package at a time. CI builders are slow
	// and some tests run into timeouts under load.
	gotest := goTool("test", buildFlags(env)...)
	gotest.Args = append(gotest.Args, "-p", "1", "-timeout", "5m")
	if *coverage {
		gotest.Args = append(gotest.Args, "-covermode=atomic", "-cover")
	}
	if *verbose {
		gotest.Args = append(gotest.Args, "-v")
	}

	gotest.Args = append(gotest.Args, packages...)
	build.MustRun(gotest)
}

// doEnsureLinter ensure golangci-lint is properly installed
func doEnsureLinter(cmdline []string) {
	var (
		cachedir = flag.String("cachedir", "./build/cache", "directory for caching golangci-lint binary.")
	)
	flag.CommandLine.Parse(cmdline)
	linter := downloadLinter(*cachedir)
	fmt.Printf("LinterPath=%s", linter)
}

// doLint runs golangci-lint on requested packages.
func doLint(cmdline []string) {
	var (
		cachedir = flag.String("cachedir", "./build/cache", "directory for caching golangci-lint binary.")
	)
	flag.CommandLine.Parse(cmdline)
	packages := []string{"./..."}
	if len(flag.CommandLine.Args()) > 0 {
		packages = flag.CommandLine.Args()
	}

	linter := downloadLinter(*cachedir)
	lflags := []string{"run", "--config", ".golangci.yml"}
	build.MustRunCommand(linter, append(lflags, packages...)...)
	fmt.Println("You have achieved perfection.")
}

// downloadLinter downloads and unpacks golangci-lint.
func downloadLinter(cachedir string) string {
<<<<<<< HEAD
	const version = "1.23.6"
=======
	const version = "1.22.2"
>>>>>>> 58cf5686

	csdb := build.MustLoadChecksums("build/checksums.txt")
	base := fmt.Sprintf("golangci-lint-%s-%s-%s", version, runtime.GOOS, runtime.GOARCH)
	url := fmt.Sprintf("https://github.com/golangci/golangci-lint/releases/download/v%s/%s.tar.gz", version, base)
	archivePath := filepath.Join(cachedir, base+".tar.gz")
	if err := csdb.DownloadFile(url, archivePath); err != nil {
		log.Fatal(err)
	}
	if err := build.ExtractTarballArchive(archivePath, cachedir); err != nil {
		log.Fatal(err)
	}
	return filepath.Join(cachedir, base, "golangci-lint")
}

// Release Packaging
func doArchive(cmdline []string) {
	var (
		arch   = flag.String("arch", runtime.GOARCH, "Architecture cross packaging")
		atype  = flag.String("type", "zip", "Type of archive to write (zip|tar)")
		signer = flag.String("signer", "", `Environment variable holding the signing key (e.g. LINUX_SIGNING_KEY)`)
		upload = flag.String("upload", "", `Destination to upload the archives (usually "gethstore/builds")`)
		ext    string
	)
	flag.CommandLine.Parse(cmdline)
	switch *atype {
	case "zip":
		ext = ".zip"
	case "tar":
		ext = ".tar.gz"
	default:
		log.Fatal("unknown archive type: ", atype)
	}

	var (
		env = build.Env()

		basegeth = archiveBasename(*arch, params.ArchiveVersion(env.Commit))
		geth     = "geth-" + basegeth + ext
		alltools = "geth-alltools-" + basegeth + ext
	)
	maybeSkipArchive(env)
	if err := build.WriteArchive(geth, gethArchiveFiles); err != nil {
		log.Fatal(err)
	}
	if err := build.WriteArchive(alltools, allToolsArchiveFiles); err != nil {
		log.Fatal(err)
	}
	for _, archive := range []string{geth, alltools} {
		if err := archiveUpload(archive, *upload, *signer); err != nil {
			log.Fatal(err)
		}
	}
}

func archiveBasename(arch string, archiveVersion string) string {
	platform := runtime.GOOS + "-" + arch
	if arch == "arm" {
		platform += os.Getenv("GOARM")
	}
	if arch == "android" {
		platform = "android-all"
	}
	if arch == "ios" {
		platform = "ios-all"
	}
	return platform + "-" + archiveVersion
}

func archiveUpload(archive string, blobstore string, signer string) error {
	// If signing was requested, generate the signature files
	if signer != "" {
		key := getenvBase64(signer)
		if err := build.PGPSignFile(archive, archive+".asc", string(key)); err != nil {
			return err
		}
	}
	// If uploading to Azure was requested, push the archive possibly with its signature
	if blobstore != "" {
		auth := build.AzureBlobstoreConfig{
			Account:   strings.Split(blobstore, "/")[0],
			Token:     os.Getenv("AZURE_BLOBSTORE_TOKEN"),
			Container: strings.SplitN(blobstore, "/", 2)[1],
		}
		if err := build.AzureBlobstoreUpload(archive, filepath.Base(archive), auth); err != nil {
			return err
		}
		if signer != "" {
			if err := build.AzureBlobstoreUpload(archive+".asc", filepath.Base(archive+".asc"), auth); err != nil {
				return err
			}
		}
	}
	return nil
}

// skips archiving for some build configurations.
func maybeSkipArchive(env build.Environment) {
	if env.IsPullRequest {
		log.Printf("skipping because this is a PR build")
		os.Exit(0)
	}
	if env.IsCronJob {
		log.Printf("skipping because this is a cron job")
		os.Exit(0)
	}
	if env.Branch != "master" && !strings.HasPrefix(env.Branch, "release/") {
		log.Printf("skipping because branch %q is not on the whitelist", env.Branch)
		os.Exit(0)
	}
}

// Debian Packaging
func doDebianSource(cmdline []string) {
	var (
		goversion = flag.String("goversion", "", `Go version to build with (will be included in the source package)`)
		cachedir  = flag.String("cachedir", "./build/cache", `Filesystem path to cache the downloaded Go bundles at`)
		signer    = flag.String("signer", "", `Signing key name, also used as package author`)
		upload    = flag.String("upload", "", `Where to upload the source package (usually "ethereum/ethereum")`)
		sshUser   = flag.String("sftp-user", "", `Username for SFTP upload (usually "geth-ci")`)
		workdir   = flag.String("workdir", "", `Output directory for packages (uses temp dir if unset)`)
		now       = time.Now()
	)
	flag.CommandLine.Parse(cmdline)
	*workdir = makeWorkdir(*workdir)
	env := build.Env()
	maybeSkipArchive(env)

	// Import the signing key.
	if key := getenvBase64("PPA_SIGNING_KEY"); len(key) > 0 {
		gpg := exec.Command("gpg", "--import")
		gpg.Stdin = bytes.NewReader(key)
		build.MustRun(gpg)
	}

	// Download and verify the Go source package.
	gobundle := downloadGoSources(*goversion, *cachedir)

	// Download all the dependencies needed to build the sources and run the ci script
	srcdepfetch := goTool("install", "-n", "./...")
	srcdepfetch.Env = append(os.Environ(), "GOPATH="+filepath.Join(*workdir, "modgopath"))
	build.MustRun(srcdepfetch)

	cidepfetch := goTool("run", "./build/ci.go")
	cidepfetch.Env = append(os.Environ(), "GOPATH="+filepath.Join(*workdir, "modgopath"))
	cidepfetch.Run() // Command fails, don't care, we only need the deps to start it

	// Create Debian packages and upload them.
	for _, pkg := range debPackages {
		for distro, goboot := range debDistroGoBoots {
			// Prepare the debian package with the go-ethereum sources.
			meta := newDebMetadata(distro, goboot, *signer, env, now, pkg.Name, pkg.Version, pkg.Executables)
			pkgdir := stageDebianSource(*workdir, meta)

			// Add Go source code
			if err := build.ExtractTarballArchive(gobundle, pkgdir); err != nil {
				log.Fatalf("Failed to extract Go sources: %v", err)
			}
			if err := os.Rename(filepath.Join(pkgdir, "go"), filepath.Join(pkgdir, ".go")); err != nil {
				log.Fatalf("Failed to rename Go source folder: %v", err)
			}
			// Add all dependency modules in compressed form
			os.MkdirAll(filepath.Join(pkgdir, ".mod", "cache"), 0755)
			if err := cp.CopyAll(filepath.Join(pkgdir, ".mod", "cache", "download"), filepath.Join(*workdir, "modgopath", "pkg", "mod", "cache", "download")); err != nil {
				log.Fatalf("Failed to copy Go module dependencies: %v", err)
			}
			// Run the packaging and upload to the PPA
			debuild := exec.Command("debuild", "-S", "-sa", "-us", "-uc", "-d", "-Zxz", "-nc")
			debuild.Dir = pkgdir
			build.MustRun(debuild)

			var (
				basename = fmt.Sprintf("%s_%s", meta.Name(), meta.VersionString())
				source   = filepath.Join(*workdir, basename+".tar.xz")
				dsc      = filepath.Join(*workdir, basename+".dsc")
				changes  = filepath.Join(*workdir, basename+"_source.changes")
			)
			if *signer != "" {
				build.MustRunCommand("debsign", changes)
			}
			if *upload != "" {
				ppaUpload(*workdir, *upload, *sshUser, []string{source, dsc, changes})
			}
		}
	}
}

func downloadGoSources(version string, cachedir string) string {
	csdb := build.MustLoadChecksums("build/checksums.txt")
	file := fmt.Sprintf("go%s.src.tar.gz", version)
	url := "https://dl.google.com/go/" + file
	dst := filepath.Join(cachedir, file)
	if err := csdb.DownloadFile(url, dst); err != nil {
		log.Fatal(err)
	}
	return dst
}

func ppaUpload(workdir, ppa, sshUser string, files []string) {
	p := strings.Split(ppa, "/")
	if len(p) != 2 {
		log.Fatal("-upload PPA name must contain single /")
	}
	if sshUser == "" {
		sshUser = p[0]
	}
	incomingDir := fmt.Sprintf("~%s/ubuntu/%s", p[0], p[1])
	// Create the SSH identity file if it doesn't exist.
	var idfile string
	if sshkey := getenvBase64("PPA_SSH_KEY"); len(sshkey) > 0 {
		idfile = filepath.Join(workdir, "sshkey")
		if _, err := os.Stat(idfile); os.IsNotExist(err) {
			ioutil.WriteFile(idfile, sshkey, 0600)
		}
	}
	// Upload
	dest := sshUser + "@ppa.launchpad.net"
	if err := build.UploadSFTP(idfile, dest, incomingDir, files); err != nil {
		log.Fatal(err)
	}
}

func getenvBase64(variable string) []byte {
	dec, err := base64.StdEncoding.DecodeString(os.Getenv(variable))
	if err != nil {
		log.Fatal("invalid base64 " + variable)
	}
	return []byte(dec)
}

func makeWorkdir(wdflag string) string {
	var err error
	if wdflag != "" {
		err = os.MkdirAll(wdflag, 0744)
	} else {
		wdflag, err = ioutil.TempDir("", "geth-build-")
	}
	if err != nil {
		log.Fatal(err)
	}
	return wdflag
}

func isUnstableBuild(env build.Environment) bool {
	if env.Tag != "" {
		return false
	}
	return true
}

type debPackage struct {
	Name        string          // the name of the Debian package to produce, e.g. "ethereum"
	Version     string          // the clean version of the debPackage, e.g. 1.8.12, without any metadata
	Executables []debExecutable // executables to be included in the package
}

type debMetadata struct {
	Env           build.Environment
	GoBootPackage string
	GoBootPath    string

	PackageName string

	// go-ethereum version being built. Note that this
	// is not the debian package version. The package version
	// is constructed by VersionString.
	Version string

	Author       string // "name <email>", also selects signing key
	Distro, Time string
	Executables  []debExecutable
}

type debExecutable struct {
	PackageName string
	BinaryName  string
	Description string
}

// Package returns the name of the package if present, or
// fallbacks to BinaryName
func (d debExecutable) Package() string {
	if d.PackageName != "" {
		return d.PackageName
	}
	return d.BinaryName
}

func newDebMetadata(distro, goboot, author string, env build.Environment, t time.Time, name string, version string, exes []debExecutable) debMetadata {
	if author == "" {
		// No signing key, use default author.
		author = "Ethereum Builds <fjl@ethereum.org>"
	}
	return debMetadata{
		GoBootPackage: goboot,
		GoBootPath:    debGoBootPaths[goboot],
		PackageName:   name,
		Env:           env,
		Author:        author,
		Distro:        distro,
		Version:       version,
		Time:          t.Format(time.RFC1123Z),
		Executables:   exes,
	}
}

// Name returns the name of the metapackage that depends
// on all executable packages.
func (meta debMetadata) Name() string {
	if isUnstableBuild(meta.Env) {
		return meta.PackageName + "-unstable"
	}
	return meta.PackageName
}

// VersionString returns the debian version of the packages.
func (meta debMetadata) VersionString() string {
	vsn := meta.Version
	if meta.Env.Buildnum != "" {
		vsn += "+build" + meta.Env.Buildnum
	}
	if meta.Distro != "" {
		vsn += "+" + meta.Distro
	}
	return vsn
}

// ExeList returns the list of all executable packages.
func (meta debMetadata) ExeList() string {
	names := make([]string, len(meta.Executables))
	for i, e := range meta.Executables {
		names[i] = meta.ExeName(e)
	}
	return strings.Join(names, ", ")
}

// ExeName returns the package name of an executable package.
func (meta debMetadata) ExeName(exe debExecutable) string {
	if isUnstableBuild(meta.Env) {
		return exe.Package() + "-unstable"
	}
	return exe.Package()
}

// ExeConflicts returns the content of the Conflicts field
// for executable packages.
func (meta debMetadata) ExeConflicts(exe debExecutable) string {
	if isUnstableBuild(meta.Env) {
		// Set up the conflicts list so that the *-unstable packages
		// cannot be installed alongside the regular version.
		//
		// https://www.debian.org/doc/debian-policy/ch-relationships.html
		// is very explicit about Conflicts: and says that Breaks: should
		// be preferred and the conflicting files should be handled via
		// alternates. We might do this eventually but using a conflict is
		// easier now.
		return "ethereum, " + exe.Package()
	}
	return ""
}

func stageDebianSource(tmpdir string, meta debMetadata) (pkgdir string) {
	pkg := meta.Name() + "-" + meta.VersionString()
	pkgdir = filepath.Join(tmpdir, pkg)
	if err := os.Mkdir(pkgdir, 0755); err != nil {
		log.Fatal(err)
	}
	// Copy the source code.
	build.MustRunCommand("git", "checkout-index", "-a", "--prefix", pkgdir+string(filepath.Separator))

	// Put the debian build files in place.
	debian := filepath.Join(pkgdir, "debian")
	build.Render("build/deb/"+meta.PackageName+"/deb.rules", filepath.Join(debian, "rules"), 0755, meta)
	build.Render("build/deb/"+meta.PackageName+"/deb.changelog", filepath.Join(debian, "changelog"), 0644, meta)
	build.Render("build/deb/"+meta.PackageName+"/deb.control", filepath.Join(debian, "control"), 0644, meta)
	build.Render("build/deb/"+meta.PackageName+"/deb.copyright", filepath.Join(debian, "copyright"), 0644, meta)
	build.RenderString("8\n", filepath.Join(debian, "compat"), 0644, meta)
	build.RenderString("3.0 (native)\n", filepath.Join(debian, "source/format"), 0644, meta)
	for _, exe := range meta.Executables {
		install := filepath.Join(debian, meta.ExeName(exe)+".install")
		docs := filepath.Join(debian, meta.ExeName(exe)+".docs")
		build.Render("build/deb/"+meta.PackageName+"/deb.install", install, 0644, exe)
		build.Render("build/deb/"+meta.PackageName+"/deb.docs", docs, 0644, exe)
	}
	return pkgdir
}

// Windows installer
func doWindowsInstaller(cmdline []string) {
	// Parse the flags and make skip installer generation on PRs
	var (
		arch    = flag.String("arch", runtime.GOARCH, "Architecture for cross build packaging")
		signer  = flag.String("signer", "", `Environment variable holding the signing key (e.g. WINDOWS_SIGNING_KEY)`)
		upload  = flag.String("upload", "", `Destination to upload the archives (usually "gethstore/builds")`)
		workdir = flag.String("workdir", "", `Output directory for packages (uses temp dir if unset)`)
	)
	flag.CommandLine.Parse(cmdline)
	*workdir = makeWorkdir(*workdir)
	env := build.Env()
	maybeSkipArchive(env)

	// Aggregate binaries that are included in the installer
	var (
		devTools []string
		allTools []string
		gethTool string
	)
	for _, file := range allToolsArchiveFiles {
		if file == "COPYING" { // license, copied later
			continue
		}
		allTools = append(allTools, filepath.Base(file))
		if filepath.Base(file) == "geth.exe" {
			gethTool = file
		} else {
			devTools = append(devTools, file)
		}
	}

	// Render NSIS scripts: Installer NSIS contains two installer sections,
	// first section contains the geth binary, second section holds the dev tools.
	templateData := map[string]interface{}{
		"License":  "COPYING",
		"Geth":     gethTool,
		"DevTools": devTools,
	}
	build.Render("build/nsis.geth.nsi", filepath.Join(*workdir, "geth.nsi"), 0644, nil)
	build.Render("build/nsis.install.nsh", filepath.Join(*workdir, "install.nsh"), 0644, templateData)
	build.Render("build/nsis.uninstall.nsh", filepath.Join(*workdir, "uninstall.nsh"), 0644, allTools)
	build.Render("build/nsis.pathupdate.nsh", filepath.Join(*workdir, "PathUpdate.nsh"), 0644, nil)
	build.Render("build/nsis.envvarupdate.nsh", filepath.Join(*workdir, "EnvVarUpdate.nsh"), 0644, nil)
	if err := cp.CopyFile(filepath.Join(*workdir, "SimpleFC.dll"), "build/nsis.simplefc.dll"); err != nil {
		log.Fatal("Failed to copy SimpleFC.dll: %v", err)
	}
	if err := cp.CopyFile(filepath.Join(*workdir, "COPYING"), "COPYING"); err != nil {
		log.Fatal("Failed to copy copyright note: %v", err)
	}
	// Build the installer. This assumes that all the needed files have been previously
	// built (don't mix building and packaging to keep cross compilation complexity to a
	// minimum).
	version := strings.Split(params.Version, ".")
	if env.Commit != "" {
		version[2] += "-" + env.Commit[:8]
	}
	installer, _ := filepath.Abs("geth-" + archiveBasename(*arch, params.ArchiveVersion(env.Commit)) + ".exe")
	build.MustRunCommand("makensis.exe",
		"/DOUTPUTFILE="+installer,
		"/DMAJORVERSION="+version[0],
		"/DMINORVERSION="+version[1],
		"/DBUILDVERSION="+version[2],
		"/DARCH="+*arch,
		filepath.Join(*workdir, "geth.nsi"),
	)
	// Sign and publish installer.
	if err := archiveUpload(installer, *upload, *signer); err != nil {
		log.Fatal(err)
	}
}

// Android archives

func doAndroidArchive(cmdline []string) {
	var (
		local  = flag.Bool("local", false, `Flag whether we're only doing a local build (skip Maven artifacts)`)
		signer = flag.String("signer", "", `Environment variable holding the signing key (e.g. ANDROID_SIGNING_KEY)`)
		deploy = flag.String("deploy", "", `Destination to deploy the archive (usually "https://oss.sonatype.org")`)
		upload = flag.String("upload", "", `Destination to upload the archive (usually "gethstore/builds")`)
	)
	flag.CommandLine.Parse(cmdline)
	env := build.Env()

	// Sanity check that the SDK and NDK are installed and set
	if os.Getenv("ANDROID_HOME") == "" {
		log.Fatal("Please ensure ANDROID_HOME points to your Android SDK")
	}
	// Build the Android archive and Maven resources
	build.MustRun(goTool("get", "golang.org/x/mobile/cmd/gomobile", "golang.org/x/mobile/cmd/gobind"))
	build.MustRun(gomobileTool("bind", "-ldflags", "-s -w", "--target", "android", "--javapkg", "org.ethereum", "-v", "github.com/ethereum/go-ethereum/mobile"))

	if *local {
		// If we're building locally, copy bundle to build dir and skip Maven
		os.Rename("geth.aar", filepath.Join(GOBIN, "geth.aar"))
		return
	}
	meta := newMavenMetadata(env)
	build.Render("build/mvn.pom", meta.Package+".pom", 0755, meta)

	// Skip Maven deploy and Azure upload for PR builds
	maybeSkipArchive(env)

	// Sign and upload the archive to Azure
	archive := "geth-" + archiveBasename("android", params.ArchiveVersion(env.Commit)) + ".aar"
	os.Rename("geth.aar", archive)

	if err := archiveUpload(archive, *upload, *signer); err != nil {
		log.Fatal(err)
	}
	// Sign and upload all the artifacts to Maven Central
	os.Rename(archive, meta.Package+".aar")
	if *signer != "" && *deploy != "" {
		// Import the signing key into the local GPG instance
		key := getenvBase64(*signer)
		gpg := exec.Command("gpg", "--import")
		gpg.Stdin = bytes.NewReader(key)
		build.MustRun(gpg)
		keyID, err := build.PGPKeyID(string(key))
		if err != nil {
			log.Fatal(err)
		}
		// Upload the artifacts to Sonatype and/or Maven Central
		repo := *deploy + "/service/local/staging/deploy/maven2"
		if meta.Develop {
			repo = *deploy + "/content/repositories/snapshots"
		}
		build.MustRunCommand("mvn", "gpg:sign-and-deploy-file", "-e", "-X",
			"-settings=build/mvn.settings", "-Durl="+repo, "-DrepositoryId=ossrh",
			"-Dgpg.keyname="+keyID,
			"-DpomFile="+meta.Package+".pom", "-Dfile="+meta.Package+".aar")
	}
}

func gomobileTool(subcmd string, args ...string) *exec.Cmd {
	cmd := exec.Command(filepath.Join(GOBIN, "gomobile"), subcmd)
	cmd.Args = append(cmd.Args, args...)
	cmd.Env = []string{
		"PATH=" + GOBIN + string(os.PathListSeparator) + os.Getenv("PATH"),
	}
	for _, e := range os.Environ() {
		if strings.HasPrefix(e, "GOPATH=") || strings.HasPrefix(e, "PATH=") {
			continue
		}
		cmd.Env = append(cmd.Env, e)
	}
	return cmd
}

type mavenMetadata struct {
	Version      string
	Package      string
	Develop      bool
	Contributors []mavenContributor
}

type mavenContributor struct {
	Name  string
	Email string
}

func newMavenMetadata(env build.Environment) mavenMetadata {
	// Collect the list of authors from the repo root
	contribs := []mavenContributor{}
	if authors, err := os.Open("AUTHORS"); err == nil {
		defer authors.Close()

		scanner := bufio.NewScanner(authors)
		for scanner.Scan() {
			// Skip any whitespace from the authors list
			line := strings.TrimSpace(scanner.Text())
			if line == "" || line[0] == '#' {
				continue
			}
			// Split the author and insert as a contributor
			re := regexp.MustCompile("([^<]+) <(.+)>")
			parts := re.FindStringSubmatch(line)
			if len(parts) == 3 {
				contribs = append(contribs, mavenContributor{Name: parts[1], Email: parts[2]})
			}
		}
	}
	// Render the version and package strings
	version := params.Version
	if isUnstableBuild(env) {
		version += "-SNAPSHOT"
	}
	return mavenMetadata{
		Version:      version,
		Package:      "geth-" + version,
		Develop:      isUnstableBuild(env),
		Contributors: contribs,
	}
}

// XCode frameworks

func doXCodeFramework(cmdline []string) {
	var (
		local  = flag.Bool("local", false, `Flag whether we're only doing a local build (skip Maven artifacts)`)
		signer = flag.String("signer", "", `Environment variable holding the signing key (e.g. IOS_SIGNING_KEY)`)
		deploy = flag.String("deploy", "", `Destination to deploy the archive (usually "trunk")`)
		upload = flag.String("upload", "", `Destination to upload the archives (usually "gethstore/builds")`)
	)
	flag.CommandLine.Parse(cmdline)
	env := build.Env()

	// Build the iOS XCode framework
	build.MustRun(goTool("get", "golang.org/x/mobile/cmd/gomobile", "golang.org/x/mobile/cmd/gobind"))
	bind := gomobileTool("bind", "-ldflags", "-s -w", "--target", "ios", "-v", "github.com/ethereum/go-ethereum/mobile")

	if *local {
		// If we're building locally, use the build folder and stop afterwards
		bind.Dir, _ = filepath.Abs(GOBIN)
		build.MustRun(bind)
		return
	}
	archive := "geth-" + archiveBasename("ios", params.ArchiveVersion(env.Commit))
	if err := os.Mkdir(archive, os.ModePerm); err != nil {
		log.Fatal(err)
	}
	bind.Dir, _ = filepath.Abs(archive)
	build.MustRun(bind)
	build.MustRunCommand("tar", "-zcvf", archive+".tar.gz", archive)

	// Skip CocoaPods deploy and Azure upload for PR builds
	maybeSkipArchive(env)

	// Sign and upload the framework to Azure
	if err := archiveUpload(archive+".tar.gz", *upload, *signer); err != nil {
		log.Fatal(err)
	}
	// Prepare and upload a PodSpec to CocoaPods
	if *deploy != "" {
		meta := newPodMetadata(env, archive)
		build.Render("build/pod.podspec", "Geth.podspec", 0755, meta)
		build.MustRunCommand("pod", *deploy, "push", "Geth.podspec", "--allow-warnings", "--verbose")
	}
}

type podMetadata struct {
	Version      string
	Commit       string
	Archive      string
	Contributors []podContributor
}

type podContributor struct {
	Name  string
	Email string
}

func newPodMetadata(env build.Environment, archive string) podMetadata {
	// Collect the list of authors from the repo root
	contribs := []podContributor{}
	if authors, err := os.Open("AUTHORS"); err == nil {
		defer authors.Close()

		scanner := bufio.NewScanner(authors)
		for scanner.Scan() {
			// Skip any whitespace from the authors list
			line := strings.TrimSpace(scanner.Text())
			if line == "" || line[0] == '#' {
				continue
			}
			// Split the author and insert as a contributor
			re := regexp.MustCompile("([^<]+) <(.+)>")
			parts := re.FindStringSubmatch(line)
			if len(parts) == 3 {
				contribs = append(contribs, podContributor{Name: parts[1], Email: parts[2]})
			}
		}
	}
	version := params.Version
	if isUnstableBuild(env) {
		version += "-unstable." + env.Buildnum
	}
	return podMetadata{
		Archive:      archive,
		Version:      version,
		Commit:       env.Commit,
		Contributors: contribs,
	}
}

// Cross compilation

func doXgo(cmdline []string) {
	var (
		alltools = flag.Bool("alltools", false, `Flag whether we're building all known tools, or only on in particular`)
	)
	flag.CommandLine.Parse(cmdline)
	env := build.Env()

	// Make sure xgo is available for cross compilation
	gogetxgo := goTool("get", "github.com/karalabe/xgo")
	build.MustRun(gogetxgo)

	// If all tools building is requested, build everything the builder wants
	args := append(buildFlags(env), flag.Args()...)

	if *alltools {
		args = append(args, []string{"--dest", GOBIN}...)
		for _, res := range allToolsArchiveFiles {
			if strings.HasPrefix(res, GOBIN) {
				// Binary tool found, cross build it explicitly
				args = append(args, "./"+filepath.Join("cmd", filepath.Base(res)))
				xgo := xgoTool(args)
				build.MustRun(xgo)
				args = args[:len(args)-1]
			}
		}
		return
	}
	// Otherwise xxecute the explicit cross compilation
	path := args[len(args)-1]
	args = append(args[:len(args)-1], []string{"--dest", GOBIN, path}...)

	xgo := xgoTool(args)
	build.MustRun(xgo)
}

func xgoTool(args []string) *exec.Cmd {
	cmd := exec.Command(filepath.Join(GOBIN, "xgo"), args...)
	cmd.Env = os.Environ()
	cmd.Env = append(cmd.Env, []string{
		"GOBIN=" + GOBIN,
	}...)
	return cmd
}

// Archive cross compilation artifacts

func doXgoArchive(cmdline []string) {
	var (
		targetsFlag = flag.String("targets", "", `List of targets int the same format as xgo`)
		archiveType = flag.String("type", "tar", `Archive type tar|zip`)
		inputDir = flag.String("in", "", `Directory with all build binaries`)
		outputDir = flag.String("out", "", `Output directory`)
		ext string
	)

	flag.CommandLine.Parse(cmdline)
	targets := strings.Split(*targetsFlag, ",")
	switch *archiveType {
	case "zip":
		ext = ".zip"
	case "tar":
		ext = ".tar.gz"
	default:
		log.Fatal("unknown archive type: ", archiveType)
	}


	var (
		env = build.Env()
	)
	maybeSkipArchive(env)

	for _, target := range targets {
		// linux/amd64 => geth-linux-amd64
		var (
			targetBinSegment = strings.Replace(target, "/", "-", 1)
			basegeth = targetBinSegment + "-" + params.ArchiveVersion(env.Commit)
			geth     = filepath.Join(*outputDir, "geth-" + basegeth + ext)
			alltools = filepath.Join(*outputDir, "geth-alltools-" + basegeth + ext)
		)

		if err := build.WriteArchive(geth, xgoGethArchiveFiles(targetBinSegment, *inputDir)); err != nil {
			log.Fatal(err)
		}
		if err := build.WriteArchive(alltools, xgoAllToolsArchiveFiles(targetBinSegment, *inputDir)); err != nil {
			log.Fatal(err)
		}
	}
}

func xgoGethArchiveFiles(target string, dir string) []string {
	return []string{
		"COPYING",
		executableXgoPath("geth", target, dir),
	}
}

func xgoAllToolsArchiveFiles(target string, dir string) []string {
	return []string{
		"COPYING",
		executableXgoPath("abigen", target, dir),
		executableXgoPath("bootnode", target, dir),
		executableXgoPath("evm", target, dir),
		executableXgoPath("geth", target, dir),
		executableXgoPath("rlpdump", target, dir),
		executableXgoPath("wnode", target, dir),
		executableXgoPath("clef", target, dir),
		executableXgoPath("blspopchecker", target, dir),
	}
}

func executableXgoPath(exec, target, dir string) string {
	filename := exec + "-" + target
	if strings.HasPrefix(target, "windows") {
		filename = filename + ".exe"
	}

	return filepath.Join(dir, filename)
}

// Binary distribution cleanups

func doPurge(cmdline []string) {
	var (
		store = flag.String("store", "", `Destination from where to purge archives (usually "gethstore/builds")`)
		limit = flag.Int("days", 30, `Age threshold above which to delete unstable archives`)
	)
	flag.CommandLine.Parse(cmdline)

	if env := build.Env(); !env.IsCronJob {
		log.Printf("skipping because not a cron job")
		os.Exit(0)
	}
	// Create the azure authentication and list the current archives
	auth := build.AzureBlobstoreConfig{
		Account:   strings.Split(*store, "/")[0],
		Token:     os.Getenv("AZURE_BLOBSTORE_TOKEN"),
		Container: strings.SplitN(*store, "/", 2)[1],
	}
	blobs, err := build.AzureBlobstoreList(auth)
	if err != nil {
		log.Fatal(err)
	}
	// Iterate over the blobs, collect and sort all unstable builds
	for i := 0; i < len(blobs); i++ {
		if !strings.Contains(blobs[i].Name, "unstable") {
			blobs = append(blobs[:i], blobs[i+1:]...)
			i--
		}
	}
	for i := 0; i < len(blobs); i++ {
		for j := i + 1; j < len(blobs); j++ {
			if blobs[i].Properties.LastModified.After(blobs[j].Properties.LastModified) {
				blobs[i], blobs[j] = blobs[j], blobs[i]
			}
		}
	}
	// Filter out all archives more recent that the given threshold
	for i, blob := range blobs {
		if time.Since(blob.Properties.LastModified) < time.Duration(*limit)*24*time.Hour {
			blobs = blobs[:i]
			break
		}
	}
	// Delete all marked as such and return
	if err := build.AzureBlobstoreDelete(auth, blobs); err != nil {
		log.Fatal(err)
	}
}<|MERGE_RESOLUTION|>--- conflicted
+++ resolved
@@ -388,11 +388,7 @@
 
 // downloadLinter downloads and unpacks golangci-lint.
 func downloadLinter(cachedir string) string {
-<<<<<<< HEAD
 	const version = "1.23.6"
-=======
-	const version = "1.22.2"
->>>>>>> 58cf5686
 
 	csdb := build.MustLoadChecksums("build/checksums.txt")
 	base := fmt.Sprintf("golangci-lint-%s-%s-%s", version, runtime.GOOS, runtime.GOARCH)
@@ -1116,9 +1112,9 @@
 	var (
 		targetsFlag = flag.String("targets", "", `List of targets int the same format as xgo`)
 		archiveType = flag.String("type", "tar", `Archive type tar|zip`)
-		inputDir = flag.String("in", "", `Directory with all build binaries`)
-		outputDir = flag.String("out", "", `Output directory`)
-		ext string
+		inputDir    = flag.String("in", "", `Directory with all build binaries`)
+		outputDir   = flag.String("out", "", `Output directory`)
+		ext         string
 	)
 
 	flag.CommandLine.Parse(cmdline)
@@ -1132,7 +1128,6 @@
 		log.Fatal("unknown archive type: ", archiveType)
 	}
 
-
 	var (
 		env = build.Env()
 	)
@@ -1142,9 +1137,9 @@
 		// linux/amd64 => geth-linux-amd64
 		var (
 			targetBinSegment = strings.Replace(target, "/", "-", 1)
-			basegeth = targetBinSegment + "-" + params.ArchiveVersion(env.Commit)
-			geth     = filepath.Join(*outputDir, "geth-" + basegeth + ext)
-			alltools = filepath.Join(*outputDir, "geth-alltools-" + basegeth + ext)
+			basegeth         = targetBinSegment + "-" + params.ArchiveVersion(env.Commit)
+			geth             = filepath.Join(*outputDir, "geth-"+basegeth+ext)
+			alltools         = filepath.Join(*outputDir, "geth-alltools-"+basegeth+ext)
 		)
 
 		if err := build.WriteArchive(geth, xgoGethArchiveFiles(targetBinSegment, *inputDir)); err != nil {
