--- conflicted
+++ resolved
@@ -136,14 +136,9 @@
 
 // NewCurrentStateCaller creates a caller object that uses the current chain state
 // SetIEVMHandler must be called before this method is able to be used
-<<<<<<< HEAD
-func NewCurrentStateCaller() CachingSystemContractCaller {
-	return contractCommunicator{builder: currentStateCaller{}}
-=======
 func NewCurrentStateCaller() (SystemContractCaller, error) {
 	if internalEvmHandlerSingleton == nil {
 		return nil, ccerrors.ErrNoInternalEvmHandlerSingleton
 	}
 	return contractCommunicator{builder: currentStateCaller{}}, nil
->>>>>>> ffba0e64
 }