--- conflicted
+++ resolved
@@ -305,25 +305,11 @@
 	// Import the chain
 	start := time.Now()
 
-<<<<<<< HEAD
+	var importErr error
 	for _, arg := range ctx.Args() {
 		if err := utils.ImportChain(chain, arg); err != nil {
+			importErr = err
 			log.Error("Import error", "file", arg, "err", err)
-=======
-	var importErr error
-
-	if len(ctx.Args()) == 1 {
-		if err := utils.ImportChain(chain, ctx.Args().First()); err != nil {
-			importErr = err
-			log.Error("Import error", "err", err)
-		}
-	} else {
-		for _, arg := range ctx.Args() {
-			if err := utils.ImportChain(chain, arg); err != nil {
-				importErr = err
-				log.Error("Import error", "file", arg, "err", err)
-			}
->>>>>>> 413358ab
 		}
 	}
 	chain.Stop()
