// Copyright 2017 The Celo Authors
// This file is part of the celo library.
//
// The celo library is free software: you can redistribute it and/or modify
// it under the terms of the GNU Lesser General Public License as published by
// the Free Software Foundation, either version 3 of the License, or
// (at your option) any later version.
//
// The celo library is distributed in the hope that it will be useful,
// but WITHOUT ANY WARRANTY; without even the implied warranty of
// MERCHANTABILITY or FITNESS FOR A PARTICULAR PURPOSE. See the
// GNU Lesser General Public License for more details.
//
// You should have received a copy of the GNU Lesser General Public License
// along with the celo library. If not, see <http://www.gnu.org/licenses/>.

package backend

import (
	"bytes"
	"encoding/hex"
	"fmt"
	"io"
	mrand "math/rand"
	"sort"
	"time"

	"github.com/ethereum/go-ethereum/common"
	"github.com/ethereum/go-ethereum/consensus/istanbul"
	vet "github.com/ethereum/go-ethereum/consensus/istanbul/backend/internal/enodes"
	contract_errors "github.com/ethereum/go-ethereum/contract_comm/errors"
	"github.com/ethereum/go-ethereum/contract_comm/validators"
	"github.com/ethereum/go-ethereum/log"
	"github.com/ethereum/go-ethereum/p2p/enode"
	"github.com/ethereum/go-ethereum/rlp"
)

// ===============================================================
//
// define the istanbul announce data and announce record structure

type announceRecord struct {
	DestAddress       common.Address
	EncryptedEnodeURL []byte
}

func (ar *announceRecord) String() string {
	return fmt.Sprintf("{DestAddress: %s, EncryptedEnodeURL length: %d}", ar.DestAddress.String(), len(ar.EncryptedEnodeURL))
}

type announceData struct {
	AnnounceRecords []*announceRecord
	EnodeURLHash    common.Hash
	View            *istanbul.View
}

func (ad *announceData) String() string {
	return fmt.Sprintf("{View: %v, EnodeURLHash: %v, AnnounceRecords: %v}", ad.View, ad.EnodeURLHash.Hex(), ad.AnnounceRecords)
}

// ==============================================
//
// define the functions that needs to be provided for rlp Encoder/Decoder.

// EncodeRLP serializes ar into the Ethereum RLP format.
func (ar *announceRecord) EncodeRLP(w io.Writer) error {
	return rlp.Encode(w, []interface{}{ar.DestAddress, ar.EncryptedEnodeURL})
}

// DecodeRLP implements rlp.Decoder, and load the ar fields from a RLP stream.
func (ar *announceRecord) DecodeRLP(s *rlp.Stream) error {
	var msg struct {
		DestAddress       common.Address
		EncryptedEnodeURL []byte
	}

	if err := s.Decode(&msg); err != nil {
		return err
	}
	ar.DestAddress, ar.EncryptedEnodeURL = msg.DestAddress, msg.EncryptedEnodeURL
	return nil
}

// EncodeRLP serializes ad into the Ethereum RLP format.
func (ad *announceData) EncodeRLP(w io.Writer) error {
	return rlp.Encode(w, []interface{}{ad.AnnounceRecords, ad.EnodeURLHash, ad.View})
}

// DecodeRLP implements rlp.Decoder, and load the ad fields from a RLP stream.
func (ad *announceData) DecodeRLP(s *rlp.Stream) error {
	var msg struct {
		AnnounceRecords []*announceRecord
		EnodeURLHash    common.Hash
		View            *istanbul.View
	}

	if err := s.Decode(&msg); err != nil {
		return err
	}
	ad.AnnounceRecords, ad.EnodeURLHash, ad.View = msg.AnnounceRecords, msg.EnodeURLHash, msg.View
	return nil
}

// This function is meant to be run as a goroutine.  It will periodically gossip announce messages
// to the rest of the registered validators to communicate it's enodeURL to them.
func (sb *Backend) sendAnnounceMsgs() {
	sb.announceWg.Add(1)
	defer sb.announceWg.Done()

	ticker := time.NewTicker(time.Minute)

	for {
		select {
		case <-sb.newEpochCh:
			go sb.sendIstAnnounce()
		case <-ticker.C:
			// output the valEnodeTable for debugging purposes
			log.Trace("ValidatorEnodeDB dump", "ValidatorEnodeDB", sb.valEnodeTable.String())
			go sb.sendIstAnnounce()
		case <-sb.announceQuit:
			ticker.Stop()
			return
		}
	}
}

func (sb *Backend) generateIstAnnounce() (*istanbul.Message, error) {
	var enodeUrl string
	if sb.config.Proxied {
		if sb.proxyNode != nil {
			enodeUrl = sb.proxyNode.externalNode.String()
		} else {
			sb.logger.Error("Proxied node is not connected to a proxy")
			return nil, errNoProxyConnection
		}
	} else {
		enodeUrl = sb.p2pserver.Self().String()
	}
<<<<<<< HEAD

	enodeURL := selfEnode.URLv4()
=======
>>>>>>> 3f005615
	view := sb.core.CurrentView()

	// If the message is not within the registered validator set, then ignore it
	regAndActiveVals, err := sb.retrieveActiveAndRegisteredValidators()
	if err != nil {
		return nil, err
	}

	announceRecords := make([]*announceRecord, 0, len(regAndActiveVals))
	for addr := range regAndActiveVals {
		// TODO - Need to encrypt using the remote validator's validator key
		announceRecords = append(announceRecords, &announceRecord{DestAddress: addr, EncryptedEnodeURL: []byte(enodeUrl)})
	}

	announceData := &announceData{
		AnnounceRecords: announceRecords,
		EnodeURLHash:    istanbul.RLPHash(enodeUrl),
		View:            view,
	}

	announceBytes, err := rlp.EncodeToBytes(announceData)
	if err != nil {
		sb.logger.Error("Error encoding announce content in an Istanbul Validator Enode Share message", "AnnounceData", announceData.String(), "err", err)
		return nil, err
	}

	msg := &istanbul.Message{
		Code:      istanbulAnnounceMsg,
		Msg:       announceBytes,
		Address:   sb.Address(),
		Signature: []byte{},
	}

	sb.logger.Debug("Generated an announce message", "IstanbulMsg", msg.String(), "AnnounceMsg", announceData.String())

	return msg, nil
}

func (sb *Backend) sendIstAnnounce() error {
	istMsg, err := sb.generateIstAnnounce()
	if err != nil {
		return err
	}

	if istMsg == nil {
		return nil
	}

	// Sign the announce message
	if err := istMsg.Sign(sb.Sign); err != nil {
		sb.logger.Error("Error in signing an Istanbul Announce Message", "AnnounceMsg", istMsg.String(), "err", err)
		return err
	}

	// Convert to payload
	payload, err := istMsg.Payload()
	if err != nil {
		sb.logger.Error("Error in converting Istanbul Announce Message to payload", "AnnounceMsg", istMsg.String(), "err", err)
		return err
	}

	sb.Gossip(nil, payload, istanbulAnnounceMsg, true)

	return nil
}

func (sb *Backend) retrieveActiveAndRegisteredValidators() (map[common.Address]bool, error) {
	validatorsSet := make(map[common.Address]bool)

	registeredValidators, err := validators.RetrieveRegisteredValidatorSigners(nil, nil)

	// The validator contract may not be deployed yet.
	// Even if it is deployed, it may not have any registered validators yet.
	if err == contract_errors.ErrSmartContractNotDeployed || len(registeredValidators) == 0 {
		sb.logger.Trace("Can't retrieve the registered validators.  Only allowing the initial validator set to send announce messages", "err", err, "registeredValidators", registeredValidators)
	} else if err != nil {
		sb.logger.Error("Error in retrieving the registered validators", "err", err)
		return validatorsSet, err
	}

	for _, address := range registeredValidators {
		validatorsSet[address] = true
	}

	// Add active validators regardless
	block := sb.currentBlock()
	valSet := sb.getValidators(block.Number().Uint64(), block.Hash())
	for _, val := range valSet.List() {
		validatorsSet[val.Address()] = true
	}

	return validatorsSet, nil
}

func (sb *Backend) handleIstAnnounce(payload []byte) error {
	logger := sb.logger.New("func", "handleIstAnnounce")

	msg := new(istanbul.Message)

	// Decode message
	err := msg.FromPayload(payload, istanbul.GetSignatureAddress)
	if err != nil {
		logger.Error("Error in decoding received Istanbul Announce message", "err", err, "payload", hex.EncodeToString(payload))
		return err
	}
	logger.Trace("Handling an IstanbulAnnounce message", "from", msg.Address)

	// If the message is originally from this node, then ignore it
	if msg.Address == sb.Address() {
		logger.Trace("Received an IstanbulAnnounce message originating from this node. Ignoring it.")
		return nil
	}

	var announceData announceData
	err = rlp.DecodeBytes(msg.Msg, &announceData)
	if err != nil {
		logger.Error("Error in decoding received Istanbul Announce message content", "err", err, "IstanbulMsg", msg.String())
		return err
	}

	logger = logger.New("msgAddress", msg.Address, "msg_round", announceData.View.Round, "msg_seq", announceData.View.Sequence)

	if view, err := sb.valEnodeTable.GetViewFromAddress(msg.Address); err == nil && announceData.View.Cmp(view) <= 0 {
		logger.Trace("Received an old announce message", "senderAddr", msg.Address, "messageView", announceData.View, "currentEntryView", view)
		return errOldAnnounceMessage
	}

	// If the message is not within the registered validator set, then ignore it
	regAndActiveVals, err := sb.retrieveActiveAndRegisteredValidators()
	if err != nil {
		return err
	}

	if !regAndActiveVals[msg.Address] {
		logger.Warn("Received an IstanbulAnnounce message from a non registered validator. Ignoring it.", "AnnounceMsg", msg.String(), "err", err)
		return errUnauthorizedAnnounceMessage
	}

	var node *enode.Node
	var destAddresses = make([]string, 0, len(announceData.AnnounceRecords))
	var processedAddresses = make(map[common.Address]bool)
	var msgHasDupsOrIrrelevantEntries bool = false
	for _, announceRecord := range announceData.AnnounceRecords {
		// Don't process duplicate entries or entries that are not in the regAndActive valset
		if !regAndActiveVals[announceRecord.DestAddress] || processedAddresses[announceRecord.DestAddress] {
			msgHasDupsOrIrrelevantEntries = true
			continue
		}

		if announceRecord.DestAddress == sb.Address() {
			// TODO: Decrypt the enodeURL using this validator's validator key after making changes to encrypt it
			enodeUrl := string(announceRecord.EncryptedEnodeURL)
			node, err = enode.ParseV4(enodeUrl)
			if err != nil {
				logger.Error("Error in parsing enodeURL", "enodeUrl", enodeUrl)
				return err
			}
		}
		destAddresses = append(destAddresses, announceRecord.DestAddress.String())
		processedAddresses[announceRecord.DestAddress] = true
	}
	// Save in the valEnodeTable if mining
	if sb.coreStarted && node != nil {
		if err := sb.valEnodeTable.Upsert(map[common.Address]*vet.AddressEntry{msg.Address: {Node: node, View: announceData.View}}); err != nil {
			logger.Warn("Error in upserting a valenode entry", "AnnounceData", announceData.String(), "error", err)
			return err
		}
	}

	if !msgHasDupsOrIrrelevantEntries {
		if err = sb.regossipIstAnnounce(msg, payload, announceData, regAndActiveVals, destAddresses); err != nil {
			return err
		}
	}

	return nil
}

func (sb *Backend) regossipIstAnnounce(msg *istanbul.Message, payload []byte, announceData announceData, regAndActiveVals map[common.Address]bool, destAddresses []string) error {
	logger := sb.logger.New("func", "regossipIstAnnounce", "msgAddress", msg.Address, "msg_round", announceData.View.Round, "msg_seq", announceData.View.Sequence)
	// If we gossiped this address/enodeURL within the last 60 seconds and the enodeURLHash and destAddressHash didn't change, then don't regossip

	// Generate the destAddresses hash
	sort.Strings(destAddresses)
	destAddressesHash := istanbul.RLPHash(destAddresses)

	sb.lastAnnounceGossipedMu.RLock()
	if lastGossipTs, ok := sb.lastAnnounceGossiped[msg.Address]; ok {

		if lastGossipTs.enodeURLHash == announceData.EnodeURLHash && bytes.Equal(lastGossipTs.destAddressesHash.Bytes(), destAddressesHash.Bytes()) && time.Since(lastGossipTs.timestamp) < time.Minute {
			logger.Trace("Already regossiped the msg within the last minute, so not regossiping.", "IstanbulMsg", msg.String(), "AnnounceData", announceData.String())
			sb.lastAnnounceGossipedMu.RUnlock()
			return nil
		}
	}
	sb.lastAnnounceGossipedMu.RUnlock()

	logger.Trace("Regossiping the istanbul announce message", "IstanbulMsg", msg.String(), "AnnounceMsg", announceData.String())
	sb.Gossip(nil, payload, istanbulAnnounceMsg, true)

	sb.lastAnnounceGossipedMu.Lock()
	defer sb.lastAnnounceGossipedMu.Unlock()
	sb.lastAnnounceGossiped[msg.Address] = &AnnounceGossipTimestamp{enodeURLHash: announceData.EnodeURLHash, timestamp: time.Now(), destAddressesHash: destAddressesHash}

	// prune non registered validator entries in the valEnodeTable, reverseValEnodeTable, and lastAnnounceGossiped tables about 5% of the times that an announce msg is handled
	if (mrand.Int() % 100) <= 5 {
		for remoteAddress := range sb.lastAnnounceGossiped {
			if !regAndActiveVals[remoteAddress] {
				logger.Trace("Deleting entry from the lastAnnounceGossiped table", "address", remoteAddress, "gossip timestamp", sb.lastAnnounceGossiped[remoteAddress])
				delete(sb.lastAnnounceGossiped, remoteAddress)
			}
		}

		if err := sb.valEnodeTable.PruneEntries(regAndActiveVals); err != nil {
			return err
		}
	}

	return nil
}<|MERGE_RESOLUTION|>--- conflicted
+++ resolved
@@ -136,11 +136,6 @@
 	} else {
 		enodeUrl = sb.p2pserver.Self().String()
 	}
-<<<<<<< HEAD
-
-	enodeURL := selfEnode.URLv4()
-=======
->>>>>>> 3f005615
 	view := sb.core.CurrentView()
 
 	// If the message is not within the registered validator set, then ignore it
