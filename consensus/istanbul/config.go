// Copyright 2017 The go-ethereum Authors
// This file is part of the go-ethereum library.
//
// The go-ethereum library is free software: you can redistribute it and/or modify
// it under the terms of the GNU Lesser General Public License as published by
// the Free Software Foundation, either version 3 of the License, or
// (at your option) any later version.
//
// The go-ethereum library is distributed in the hope that it will be useful,
// but WITHOUT ANY WARRANTY; without even the implied warranty of
// MERCHANTABILITY or FITNESS FOR A PARTICULAR PURPOSE. See the
// GNU Lesser General Public License for more details.
//
// You should have received a copy of the GNU Lesser General Public License
// along with the go-ethereum library. If not, see <http://www.gnu.org/licenses/>.

package istanbul

import (
	"github.com/ethereum/go-ethereum/common"
	"github.com/ethereum/go-ethereum/p2p/enode"
)

type ProposerPolicy uint64

const (
	RoundRobin ProposerPolicy = iota
	Sticky
	ShuffledRoundRobin
)

type Config struct {
<<<<<<< HEAD
	RequestTimeout       uint64         `toml:",omitempty"` // The timeout for each Istanbul round in milliseconds.
	BlockPeriod          uint64         `toml:",omitempty"` // Default minimum difference between two consecutive block's timestamps in second
	ProposerPolicy       ProposerPolicy `toml:",omitempty"` // The policy for proposer selection
	Epoch                uint64         `toml:",omitempty"` // The number of blocks after which to checkpoint and reset the pending votes
	ValidatorEnodeDBPath string         `toml:",omitempty"` // The location for the validator enodes DB
=======
	RequestTimeout              uint64         `toml:",omitempty"` // The timeout for each Istanbul round in milliseconds.
	TimeoutBackoffFactor        uint64         `toml:",omitempty"` // Timeout at subsequent rounds is: RequestTimeout + 2**round * TimeoutBackoffFactor (in milliseconds)
	MinResendRoundChangeTimeout uint64         `toml:",omitempty"` // Minimum interval with which to resend RoundChange messages for same round
	MaxResendRoundChangeTimeout uint64         `toml:",omitempty"` // Maximum interval with which to resend RoundChange messages for same round
	BlockPeriod                 uint64         `toml:",omitempty"` // Default minimum difference between two consecutive block's timestamps in second
	ProposerPolicy              ProposerPolicy `toml:",omitempty"` // The policy for proposer selection
	Epoch                       uint64         `toml:",omitempty"` // The number of blocks after which to checkpoint and reset the pending votes
	LookbackWindow              uint64         `toml:",omitempty"` // The window of blocks in which a validator is forgived from voting
	ValidatorEnodeDBPath        string         `toml:",omitempty"` // The location for the validator enodes DB
	RoundStateDBPath            string         `toml:",omitempty"` // The location for the round states DB
>>>>>>> 970c82d4

	// Proxy Configs
	Proxy                   bool           `toml:",omitempty"` // Specifies if this node is a proxy
	ProxiedValidatorAddress common.Address `toml:",omitempty"` // The address of the proxied validator

	// Proxied Validator Configs
	Proxied                 bool        `toml:",omitempty"` // Specifies if this node is proxied
	ProxyInternalFacingNode *enode.Node `toml:",omitempty"` // The internal facing node of the proxy that this proxied validator will contect to
	ProxyExternalFacingNode *enode.Node `toml:",omitempty"` // The external facing node of the proxy that the proxied validator will broadcast via the announce message
}

var DefaultConfig = &Config{
<<<<<<< HEAD
	RequestTimeout:       3000,
	BlockPeriod:          1,
	ProposerPolicy:       RoundRobin,
	Epoch:                30000,
	ValidatorEnodeDBPath: "validatorenodes",
	Proxy:                false,
	Proxied:              false,
=======
	RequestTimeout:              3000,
	TimeoutBackoffFactor:        1000,
	MinResendRoundChangeTimeout: 15 * 1000,
	MaxResendRoundChangeTimeout: 2 * 60 * 1000,
	BlockPeriod:                 1,
	ProposerPolicy:              ShuffledRoundRobin,
	Epoch:                       30000,
	LookbackWindow:              12,
	ValidatorEnodeDBPath:        "validatorenodes",
	RoundStateDBPath:            "roundstates",
	Proxy:                       false,
	Proxied:                     false,
>>>>>>> 970c82d4
}<|MERGE_RESOLUTION|>--- conflicted
+++ resolved
@@ -30,13 +30,6 @@
 )
 
 type Config struct {
-<<<<<<< HEAD
-	RequestTimeout       uint64         `toml:",omitempty"` // The timeout for each Istanbul round in milliseconds.
-	BlockPeriod          uint64         `toml:",omitempty"` // Default minimum difference between two consecutive block's timestamps in second
-	ProposerPolicy       ProposerPolicy `toml:",omitempty"` // The policy for proposer selection
-	Epoch                uint64         `toml:",omitempty"` // The number of blocks after which to checkpoint and reset the pending votes
-	ValidatorEnodeDBPath string         `toml:",omitempty"` // The location for the validator enodes DB
-=======
 	RequestTimeout              uint64         `toml:",omitempty"` // The timeout for each Istanbul round in milliseconds.
 	TimeoutBackoffFactor        uint64         `toml:",omitempty"` // Timeout at subsequent rounds is: RequestTimeout + 2**round * TimeoutBackoffFactor (in milliseconds)
 	MinResendRoundChangeTimeout uint64         `toml:",omitempty"` // Minimum interval with which to resend RoundChange messages for same round
@@ -47,7 +40,6 @@
 	LookbackWindow              uint64         `toml:",omitempty"` // The window of blocks in which a validator is forgived from voting
 	ValidatorEnodeDBPath        string         `toml:",omitempty"` // The location for the validator enodes DB
 	RoundStateDBPath            string         `toml:",omitempty"` // The location for the round states DB
->>>>>>> 970c82d4
 
 	// Proxy Configs
 	Proxy                   bool           `toml:",omitempty"` // Specifies if this node is a proxy
@@ -60,15 +52,6 @@
 }
 
 var DefaultConfig = &Config{
-<<<<<<< HEAD
-	RequestTimeout:       3000,
-	BlockPeriod:          1,
-	ProposerPolicy:       RoundRobin,
-	Epoch:                30000,
-	ValidatorEnodeDBPath: "validatorenodes",
-	Proxy:                false,
-	Proxied:              false,
-=======
 	RequestTimeout:              3000,
 	TimeoutBackoffFactor:        1000,
 	MinResendRoundChangeTimeout: 15 * 1000,
@@ -81,5 +64,4 @@
 	RoundStateDBPath:            "roundstates",
 	Proxy:                       false,
 	Proxied:                     false,
->>>>>>> 970c82d4
 }