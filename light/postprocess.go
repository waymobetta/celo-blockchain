// Copyright 2017 The go-ethereum Authors
// This file is part of the go-ethereum library.
//
// The go-ethereum library is free software: you can redistribute it and/or modify
// it under the terms of the GNU Lesser General Public License as published by
// the Free Software Foundation, either version 3 of the License, or
// (at your option) any later version.
//
// The go-ethereum library is distributed in the hope that it will be useful,
// but WITHOUT ANY WARRANTY; without even the implied warranty of
// MERCHANTABILITY or FITNESS FOR A PARTICULAR PURPOSE. See the
// GNU Lesser General Public License for more details.
//
// You should have received a copy of the GNU Lesser General Public License
// along with the go-ethereum library. If not, see <http://www.gnu.org/licenses/>.

package light

import (
	"context"
	"encoding/binary"
	"errors"
	"fmt"
	"math/big"
	"time"

	"github.com/ethereum/go-ethereum/common"
	"github.com/ethereum/go-ethereum/common/bitutil"
	"github.com/ethereum/go-ethereum/core"
	"github.com/ethereum/go-ethereum/core/rawdb"
	"github.com/ethereum/go-ethereum/core/types"
	"github.com/ethereum/go-ethereum/ethdb"
	"github.com/ethereum/go-ethereum/log"
	"github.com/ethereum/go-ethereum/params"
	"github.com/ethereum/go-ethereum/rlp"
	"github.com/ethereum/go-ethereum/trie"
)

// IndexerConfig includes a set of configs for chain indexers.
type IndexerConfig struct {
	// The block frequency for creating CHTs.
	ChtSize uint64

	// The number of confirmations needed to generate/accept a canonical hash help trie.
	ChtConfirms uint64

	// The block frequency for creating new bloom bits.
	BloomSize uint64

	// The number of confirmation needed before a bloom section is considered probably final and its rotated bits
	// are calculated.
	BloomConfirms uint64

	// The block frequency for creating BloomTrie.
	BloomTrieSize uint64

	// The number of confirmations needed to generate/accept a bloom trie.
	BloomTrieConfirms uint64
}

var (
	// DefaultServerIndexerConfig wraps a set of configs as a default indexer config for server side.
	DefaultServerIndexerConfig = &IndexerConfig{
		ChtSize:           params.CHTFrequency,
		ChtConfirms:       params.HelperTrieProcessConfirmations,
		BloomSize:         params.BloomBitsBlocks,
		BloomConfirms:     params.BloomConfirms,
		BloomTrieSize:     params.BloomTrieFrequency,
		BloomTrieConfirms: params.HelperTrieProcessConfirmations,
	}
	// DefaultClientIndexerConfig wraps a set of configs as a default indexer config for client side.
	DefaultClientIndexerConfig = &IndexerConfig{
		ChtSize:           params.CHTFrequency,
		ChtConfirms:       params.HelperTrieConfirmations,
		BloomSize:         params.BloomBitsBlocksClient,
		BloomConfirms:     params.HelperTrieConfirmations,
		BloomTrieSize:     params.BloomTrieFrequency,
		BloomTrieConfirms: params.HelperTrieConfirmations,
	}
	// TestServerIndexerConfig wraps a set of configs as a test indexer config for server side.
	TestServerIndexerConfig = &IndexerConfig{
		ChtSize:           512,
		ChtConfirms:       4,
		BloomSize:         64,
		BloomConfirms:     4,
		BloomTrieSize:     512,
		BloomTrieConfirms: 4,
	}
	// TestClientIndexerConfig wraps a set of configs as a test indexer config for client side.
	TestClientIndexerConfig = &IndexerConfig{
		ChtSize:           512,
		ChtConfirms:       32,
		BloomSize:         512,
		BloomConfirms:     32,
		BloomTrieSize:     512,
		BloomTrieConfirms: 32,
	}
)

var (
	ErrNoTrustedCht       = errors.New("no trusted canonical hash trie")
	ErrNoTrustedBloomTrie = errors.New("no trusted bloom trie")
	ErrNoHeader           = errors.New("header not found")
	chtPrefix             = []byte("chtRootV2-") // chtPrefix + chtNum (uint64 big endian) -> trie root hash
	ChtTablePrefix        = "cht-"
)

// ChtNode structures are stored in the Canonical Hash Trie in an RLP encoded format
type ChtNode struct {
	Hash common.Hash
	Td   *big.Int
}

// GetChtRoot reads the CHT root associated to the given section from the database
func GetChtRoot(db ethdb.Database, sectionIdx uint64, sectionHead common.Hash) common.Hash {
	var encNumber [8]byte
	binary.BigEndian.PutUint64(encNumber[:], sectionIdx)
	data, _ := db.Get(append(append(chtPrefix, encNumber[:]...), sectionHead.Bytes()...))
	return common.BytesToHash(data)
}

// StoreChtRoot writes the CHT root associated to the given section into the database
func StoreChtRoot(db ethdb.Database, sectionIdx uint64, sectionHead, root common.Hash) {
	var encNumber [8]byte
	binary.BigEndian.PutUint64(encNumber[:], sectionIdx)
	db.Put(append(append(chtPrefix, encNumber[:]...), sectionHead.Bytes()...), root.Bytes())
}

// ChtIndexerBackend implements core.ChainIndexerBackend.
type ChtIndexerBackend struct {
	diskdb, trieTable    ethdb.Database
	odr                  OdrBackend
	triedb               *trie.Database
	section, sectionSize uint64
	lastHash             common.Hash
	trie                 *trie.Trie
}

// NewChtIndexer creates a Cht chain indexer
<<<<<<< HEAD
func NewChtIndexer(db ethdb.Database, odr OdrBackend, size, confirms uint64, fullChainAvailable bool) *core.ChainIndexer {
	trieTable := ethdb.NewTable(db, ChtTablePrefix)
=======
func NewChtIndexer(db ethdb.Database, odr OdrBackend, size, confirms uint64) *core.ChainIndexer {
	trieTable := rawdb.NewTable(db, ChtTablePrefix)
>>>>>>> e76047e9
	backend := &ChtIndexerBackend{
		diskdb:      db,
		odr:         odr,
		trieTable:   trieTable,
		triedb:      trie.NewDatabaseWithCache(trieTable, 1), // Use a tiny cache only to keep memory down
		sectionSize: size,
	}
<<<<<<< HEAD
	return core.NewChainIndexer(db, ethdb.NewTable(db, "chtIndex-"), backend, size, confirms, time.Millisecond*100, "cht", fullChainAvailable)
=======
	return core.NewChainIndexer(db, rawdb.NewTable(db, "chtIndexV2-"), backend, size, confirms, time.Millisecond*100, "cht")
>>>>>>> e76047e9
}

// fetchMissingNodes tries to retrieve the last entry of the latest trusted CHT from the
// ODR backend in order to be able to add new entries and calculate subsequent root hashes
func (c *ChtIndexerBackend) fetchMissingNodes(ctx context.Context, section uint64, root common.Hash) error {
	batch := c.trieTable.NewBatch()
	r := &ChtRequest{ChtRoot: root, ChtNum: section - 1, BlockNum: section*c.sectionSize - 1, Config: c.odr.IndexerConfig()}
	for {
		err := c.odr.Retrieve(ctx, r)
		switch err {
		case nil:
			r.Proof.Store(batch)
			return batch.Write()
		case ErrNoPeers:
			// if there are no peers to serve, retry later
			select {
			case <-ctx.Done():
				return ctx.Err()
			case <-time.After(time.Second * 10):
				// stay in the loop and try again
			}
		default:
			return err
		}
	}
}

// Reset implements core.ChainIndexerBackend
func (c *ChtIndexerBackend) Reset(ctx context.Context, section uint64, lastSectionHead common.Hash) error {
	var root common.Hash
	if section > 0 {
		root = GetChtRoot(c.diskdb, section-1, lastSectionHead)
	}
	var err error
	c.trie, err = trie.New(root, c.triedb)

	if err != nil && c.odr != nil {
		err = c.fetchMissingNodes(ctx, section, root)
		if err == nil {
			c.trie, err = trie.New(root, c.triedb)
		}
	}

	c.section = section
	return err
}

// Process implements core.ChainIndexerBackend
func (c *ChtIndexerBackend) Process(ctx context.Context, header *types.Header) error {
	hash, num := header.Hash(), header.Number.Uint64()
	c.lastHash = hash

	td := rawdb.ReadTd(c.diskdb, hash, num)
	if td == nil {
		panic(nil)
	}
	var encNumber [8]byte
	binary.BigEndian.PutUint64(encNumber[:], num)
	data, _ := rlp.EncodeToBytes(ChtNode{hash, td})
	c.trie.Update(encNumber[:], data)
	return nil
}

// Commit implements core.ChainIndexerBackend
func (c *ChtIndexerBackend) Commit() error {
	root, err := c.trie.Commit(nil)
	if err != nil {
		return err
	}
	c.triedb.Commit(root, false)

	log.Info("Storing CHT", "section", c.section, "head", fmt.Sprintf("%064x", c.lastHash), "root", fmt.Sprintf("%064x", root))
	StoreChtRoot(c.diskdb, c.section, c.lastHash, root)
	return nil
}

var (
	bloomTriePrefix      = []byte("bltRoot-") // bloomTriePrefix + bloomTrieNum (uint64 big endian) -> trie root hash
	BloomTrieTablePrefix = "blt-"
)

// GetBloomTrieRoot reads the BloomTrie root assoctiated to the given section from the database
func GetBloomTrieRoot(db ethdb.Database, sectionIdx uint64, sectionHead common.Hash) common.Hash {
	var encNumber [8]byte
	binary.BigEndian.PutUint64(encNumber[:], sectionIdx)
	data, _ := db.Get(append(append(bloomTriePrefix, encNumber[:]...), sectionHead.Bytes()...))
	return common.BytesToHash(data)
}

// StoreBloomTrieRoot writes the BloomTrie root assoctiated to the given section into the database
func StoreBloomTrieRoot(db ethdb.Database, sectionIdx uint64, sectionHead, root common.Hash) {
	var encNumber [8]byte
	binary.BigEndian.PutUint64(encNumber[:], sectionIdx)
	db.Put(append(append(bloomTriePrefix, encNumber[:]...), sectionHead.Bytes()...), root.Bytes())
}

// BloomTrieIndexerBackend implements core.ChainIndexerBackend
type BloomTrieIndexerBackend struct {
	diskdb, trieTable ethdb.Database
	triedb            *trie.Database
	odr               OdrBackend
	section           uint64
	parentSize        uint64
	size              uint64
	bloomTrieRatio    uint64
	trie              *trie.Trie
	sectionHeads      []common.Hash
}

// NewBloomTrieIndexer creates a BloomTrie chain indexer
<<<<<<< HEAD
func NewBloomTrieIndexer(db ethdb.Database, odr OdrBackend, parentSize, size uint64, fullChainAvailable bool) *core.ChainIndexer {
	trieTable := ethdb.NewTable(db, BloomTrieTablePrefix)
=======
func NewBloomTrieIndexer(db ethdb.Database, odr OdrBackend, parentSize, size uint64) *core.ChainIndexer {
	trieTable := rawdb.NewTable(db, BloomTrieTablePrefix)
>>>>>>> e76047e9
	backend := &BloomTrieIndexerBackend{
		diskdb:     db,
		odr:        odr,
		trieTable:  trieTable,
		triedb:     trie.NewDatabaseWithCache(trieTable, 1), // Use a tiny cache only to keep memory down
		parentSize: parentSize,
		size:       size,
	}
	backend.bloomTrieRatio = size / parentSize
	backend.sectionHeads = make([]common.Hash, backend.bloomTrieRatio)
<<<<<<< HEAD
	return core.NewChainIndexer(db, ethdb.NewTable(db, "bltIndex-"), backend, size, 0, time.Millisecond*100, "bloomtrie", fullChainAvailable)
=======
	return core.NewChainIndexer(db, rawdb.NewTable(db, "bltIndex-"), backend, size, 0, time.Millisecond*100, "bloomtrie")
>>>>>>> e76047e9
}

// fetchMissingNodes tries to retrieve the last entries of the latest trusted bloom trie from the
// ODR backend in order to be able to add new entries and calculate subsequent root hashes
func (b *BloomTrieIndexerBackend) fetchMissingNodes(ctx context.Context, section uint64, root common.Hash) error {
	indexCh := make(chan uint, types.BloomBitLength)
	type res struct {
		nodes *NodeSet
		err   error
	}
	resCh := make(chan res, types.BloomBitLength)
	for i := 0; i < 20; i++ {
		go func() {
			for bitIndex := range indexCh {
				r := &BloomRequest{BloomTrieRoot: root, BloomTrieNum: section - 1, BitIdx: bitIndex, SectionIndexList: []uint64{section - 1}, Config: b.odr.IndexerConfig()}
				for {
					if err := b.odr.Retrieve(ctx, r); err == ErrNoPeers {
						// if there are no peers to serve, retry later
						select {
						case <-ctx.Done():
							resCh <- res{nil, ctx.Err()}
							return
						case <-time.After(time.Second * 10):
							// stay in the loop and try again
						}
					} else {
						resCh <- res{r.Proofs, err}
						break
					}
				}
			}
		}()
	}

	for i := uint(0); i < types.BloomBitLength; i++ {
		indexCh <- i
	}
	close(indexCh)
	batch := b.trieTable.NewBatch()
	for i := uint(0); i < types.BloomBitLength; i++ {
		res := <-resCh
		if res.err != nil {
			return res.err
		}
		res.nodes.Store(batch)
	}
	return batch.Write()
}

// Reset implements core.ChainIndexerBackend
func (b *BloomTrieIndexerBackend) Reset(ctx context.Context, section uint64, lastSectionHead common.Hash) error {
	var root common.Hash
	if section > 0 {
		root = GetBloomTrieRoot(b.diskdb, section-1, lastSectionHead)
	}
	var err error
	b.trie, err = trie.New(root, b.triedb)
	if err != nil && b.odr != nil {
		err = b.fetchMissingNodes(ctx, section, root)
		if err == nil {
			b.trie, err = trie.New(root, b.triedb)
		}
	}
	b.section = section
	return err
}

// Process implements core.ChainIndexerBackend
func (b *BloomTrieIndexerBackend) Process(ctx context.Context, header *types.Header) error {
	num := header.Number.Uint64() - b.section*b.size
	if (num+1)%b.parentSize == 0 {
		b.sectionHeads[num/b.parentSize] = header.Hash()
	}
	return nil
}

// Commit implements core.ChainIndexerBackend
func (b *BloomTrieIndexerBackend) Commit() error {
	var compSize, decompSize uint64

	for i := uint(0); i < types.BloomBitLength; i++ {
		var encKey [10]byte
		binary.BigEndian.PutUint16(encKey[0:2], uint16(i))
		binary.BigEndian.PutUint64(encKey[2:10], b.section)
		var decomp []byte
		for j := uint64(0); j < b.bloomTrieRatio; j++ {
			data, err := rawdb.ReadBloomBits(b.diskdb, i, b.section*b.bloomTrieRatio+j, b.sectionHeads[j])
			if err != nil {
				return err
			}
			decompData, err2 := bitutil.DecompressBytes(data, int(b.parentSize/8))
			if err2 != nil {
				return err2
			}
			decomp = append(decomp, decompData...)
		}
		comp := bitutil.CompressBytes(decomp)

		decompSize += uint64(len(decomp))
		compSize += uint64(len(comp))
		if len(comp) > 0 {
			b.trie.Update(encKey[:], comp)
		} else {
			b.trie.Delete(encKey[:])
		}
	}
	root, err := b.trie.Commit(nil)
	if err != nil {
		return err
	}
	b.triedb.Commit(root, false)

	sectionHead := b.sectionHeads[b.bloomTrieRatio-1]
	log.Info("Storing bloom trie", "section", b.section, "head", fmt.Sprintf("%064x", sectionHead), "root", fmt.Sprintf("%064x", root), "compression", float64(compSize)/float64(decompSize))
	StoreBloomTrieRoot(b.diskdb, b.section, sectionHead, root)
	return nil
}<|MERGE_RESOLUTION|>--- conflicted
+++ resolved
@@ -137,13 +137,8 @@
 }
 
 // NewChtIndexer creates a Cht chain indexer
-<<<<<<< HEAD
 func NewChtIndexer(db ethdb.Database, odr OdrBackend, size, confirms uint64, fullChainAvailable bool) *core.ChainIndexer {
-	trieTable := ethdb.NewTable(db, ChtTablePrefix)
-=======
-func NewChtIndexer(db ethdb.Database, odr OdrBackend, size, confirms uint64) *core.ChainIndexer {
 	trieTable := rawdb.NewTable(db, ChtTablePrefix)
->>>>>>> e76047e9
 	backend := &ChtIndexerBackend{
 		diskdb:      db,
 		odr:         odr,
@@ -151,11 +146,7 @@
 		triedb:      trie.NewDatabaseWithCache(trieTable, 1), // Use a tiny cache only to keep memory down
 		sectionSize: size,
 	}
-<<<<<<< HEAD
-	return core.NewChainIndexer(db, ethdb.NewTable(db, "chtIndex-"), backend, size, confirms, time.Millisecond*100, "cht", fullChainAvailable)
-=======
-	return core.NewChainIndexer(db, rawdb.NewTable(db, "chtIndexV2-"), backend, size, confirms, time.Millisecond*100, "cht")
->>>>>>> e76047e9
+	return core.NewChainIndexer(db, rawdb.NewTable(db, "chtIndex-"), backend, size, confirms, time.Millisecond*100, "cht", fullChainAvailable)
 }
 
 // fetchMissingNodes tries to retrieve the last entry of the latest trusted CHT from the
@@ -266,13 +257,8 @@
 }
 
 // NewBloomTrieIndexer creates a BloomTrie chain indexer
-<<<<<<< HEAD
 func NewBloomTrieIndexer(db ethdb.Database, odr OdrBackend, parentSize, size uint64, fullChainAvailable bool) *core.ChainIndexer {
-	trieTable := ethdb.NewTable(db, BloomTrieTablePrefix)
-=======
-func NewBloomTrieIndexer(db ethdb.Database, odr OdrBackend, parentSize, size uint64) *core.ChainIndexer {
 	trieTable := rawdb.NewTable(db, BloomTrieTablePrefix)
->>>>>>> e76047e9
 	backend := &BloomTrieIndexerBackend{
 		diskdb:     db,
 		odr:        odr,
@@ -283,11 +269,7 @@
 	}
 	backend.bloomTrieRatio = size / parentSize
 	backend.sectionHeads = make([]common.Hash, backend.bloomTrieRatio)
-<<<<<<< HEAD
-	return core.NewChainIndexer(db, ethdb.NewTable(db, "bltIndex-"), backend, size, 0, time.Millisecond*100, "bloomtrie", fullChainAvailable)
-=======
-	return core.NewChainIndexer(db, rawdb.NewTable(db, "bltIndex-"), backend, size, 0, time.Millisecond*100, "bloomtrie")
->>>>>>> e76047e9
+	return core.NewChainIndexer(db, rawdb.NewTable(db, "bltIndex-"), backend, size, 0, time.Millisecond*100, "bloomtrie", fullChainAvailable)
 }
 
 // fetchMissingNodes tries to retrieve the last entries of the latest trusted bloom trie from the
