// Copyright 2016 The go-ethereum Authors
// This file is part of the go-ethereum library.
//
// The go-ethereum library is free software: you can redistribute it and/or modify
// it under the terms of the GNU Lesser General Public License as published by
// the Free Software Foundation, either version 3 of the License, or
// (at your option) any later version.
//
// The go-ethereum library is distributed in the hope that it will be useful,
// but WITHOUT ANY WARRANTY; without even the implied warranty of
// MERCHANTABILITY or FITNESS FOR A PARTICULAR PURPOSE. See the
// GNU Lesser General Public License for more details.
//
// You should have received a copy of the GNU Lesser General Public License
// along with the go-ethereum library. If not, see <http://www.gnu.org/licenses/>.

package params

import (
	"encoding/binary"
	"fmt"
	"math/big"

	"github.com/ethereum/go-ethereum/common"
	"github.com/ethereum/go-ethereum/crypto"
)

// Genesis hashes to enforce below configs on.
var (
	MainnetGenesisHash   = common.HexToHash("0x19ea3339d3c8cda97235bc8293240d5b9dadcdfbb5d4b0b90ee731cac1bd11c3")
	AlfajoresGenesisHash = common.HexToHash("0xe423b034e7f0282c1b621f7bbc1cea4316a2a80b1600490769eae77777e4b67e")
	BaklavaGenesisHash   = common.HexToHash("0xbd1db1803638c0c151cdd10179c0117fedfffa4a3f0f88a8334708a4ea1a5fda")
)

var (
	MainnetNetworkId   = uint64(42220)
	BaklavaNetworkId   = uint64(62320)
	AlfajoresNetworkId = uint64(44787)
)

var NetworkIdHelp = fmt.Sprintf("Mainnet=%v, Baklava=%v, Alfajores=%v", MainnetNetworkId, BaklavaNetworkId, AlfajoresNetworkId)

// TrustedCheckpoints associates each known checkpoint with the genesis hash of
// the chain it belongs to.
var TrustedCheckpoints = map[common.Hash]*TrustedCheckpoint{}

// CheckpointOracles associates each known checkpoint oracles with the genesis hash of
// the chain it belongs to.
var CheckpointOracles = map[common.Hash]*CheckpointOracleConfig{}

var (
	// MainnetChainConfig is the chain parameters to run a node on the main network.
	MainnetChainConfig = &ChainConfig{
		ChainID:             big.NewInt(int64(MainnetNetworkId)),
		HomesteadBlock:      big.NewInt(0),
		DAOForkBlock:        nil,
		DAOForkSupport:      true,
		EIP150Block:         big.NewInt(0),
		EIP155Block:         big.NewInt(0),
		EIP158Block:         big.NewInt(0),
		ByzantiumBlock:      big.NewInt(0),
		ConstantinopleBlock: big.NewInt(0),
		PetersburgBlock:     big.NewInt(0),
		IstanbulBlock:       big.NewInt(0),
		ChurritoBlock:       nil,
		DonutBlock:          nil,
		Istanbul: &IstanbulConfig{
			Epoch:          17280,
			ProposerPolicy: 2,
			LookbackWindow: 12,
		},
	}

<<<<<<< HEAD
=======
	// TestnetChainConfig is left here until Baklava or Alfajores are up to date with the mainnet
	TestnetChainConfig = &ChainConfig{
		ChainID:             big.NewInt(321),
		HomesteadBlock:      big.NewInt(0),
		DAOForkBlock:        nil,
		DAOForkSupport:      true,
		EIP150Block:         big.NewInt(0),
		EIP150Hash:          common.HexToHash("0x41941023680923e0fe4d74a34bdac8141f2540e3ae90623718e47d66d1ca4a2d"),
		EIP155Block:         big.NewInt(10),
		EIP158Block:         big.NewInt(10),
		ByzantiumBlock:      big.NewInt(1700000),
		ConstantinopleBlock: big.NewInt(4230000),
		PetersburgBlock:     big.NewInt(4939394),
		IstanbulBlock:       big.NewInt(6485846),
		ChurritoBlock:       nil,
		DonutBlock:          nil,
		Istanbul: &IstanbulConfig{
			Epoch:          17280,
			ProposerPolicy: 0,
		},
	}

>>>>>>> c6f67788
	// BaklavaChainConfig contains the chain parameters to run a node on the Baklava test network.
	BaklavaChainConfig = &ChainConfig{
		ChainID:             big.NewInt(int64(BaklavaNetworkId)),
		HomesteadBlock:      big.NewInt(0),
		DAOForkBlock:        nil,
		DAOForkSupport:      true,
		EIP150Block:         big.NewInt(0),
		EIP155Block:         big.NewInt(0),
		EIP158Block:         big.NewInt(0),
		ByzantiumBlock:      big.NewInt(0),
		ConstantinopleBlock: big.NewInt(0),
		PetersburgBlock:     big.NewInt(0),
		IstanbulBlock:       big.NewInt(0),
		ChurritoBlock:       big.NewInt(2719099),
		DonutBlock:          nil,
		Istanbul: &IstanbulConfig{
			Epoch:          17280,
			ProposerPolicy: 2,
			LookbackWindow: 12,
		},
	}

	// AlfajoresChainConfig contains the chain parameters to run a node on the Baklava test network.
	AlfajoresChainConfig = &ChainConfig{
		ChainID:             big.NewInt(int64(AlfajoresNetworkId)),
		HomesteadBlock:      big.NewInt(0),
		DAOForkBlock:        nil,
		DAOForkSupport:      true,
		EIP150Block:         big.NewInt(0),
		EIP155Block:         big.NewInt(0),
		EIP158Block:         big.NewInt(0),
		ByzantiumBlock:      big.NewInt(0),
		ConstantinopleBlock: big.NewInt(0),
		PetersburgBlock:     big.NewInt(0),
		IstanbulBlock:       big.NewInt(0),
		ChurritoBlock:       nil,
		DonutBlock:          nil,
		Istanbul: &IstanbulConfig{
			Epoch:          17280,
			ProposerPolicy: 2,
			BlockPeriod:    5,
			RequestTimeout: 10000,
			LookbackWindow: 12,
		},
	}

	DeveloperChainConfig = &ChainConfig{big.NewInt(1337), big.NewInt(0), nil, false, big.NewInt(0), common.Hash{}, big.NewInt(0), big.NewInt(0), big.NewInt(0), big.NewInt(0), big.NewInt(0), big.NewInt(0), nil, big.NewInt(0), nil, &IstanbulConfig{
		Epoch:          300,
		ProposerPolicy: 0,
		RequestTimeout: 1000,
		BlockPeriod:    1,
	}, true, false}

	IstanbulTestChainConfig = &ChainConfig{big.NewInt(1337), big.NewInt(0), nil, false, big.NewInt(0), common.Hash{}, big.NewInt(0), big.NewInt(0), big.NewInt(0), big.NewInt(0), big.NewInt(0), big.NewInt(0), nil, big.NewInt(0), nil, &IstanbulConfig{
		Epoch:          300,
		ProposerPolicy: 0,
		RequestTimeout: 1000,
		BlockPeriod:    1,
	}, true, false}

	TestChainConfig = &ChainConfig{big.NewInt(1), big.NewInt(0), nil, false, big.NewInt(0), common.Hash{}, big.NewInt(0), big.NewInt(0), big.NewInt(0), big.NewInt(0), big.NewInt(0), big.NewInt(0), nil, big.NewInt(0), nil, &IstanbulConfig{
		Epoch:          30000,
		ProposerPolicy: 0,
	}, true, true}
	TestRules = TestChainConfig.Rules(new(big.Int))
)

// TrustedCheckpoint represents a set of post-processed trie roots (CHT and
// BloomTrie) associated with the appropriate section index and head hash. It is
// used to start light syncing from this checkpoint and avoid downloading the
// entire header chain while still being able to securely access old headers/logs.
type TrustedCheckpoint struct {
	SectionIndex uint64      `json:"sectionIndex"`
	SectionHead  common.Hash `json:"sectionHead"`
	CHTRoot      common.Hash `json:"chtRoot"`
	BloomRoot    common.Hash `json:"bloomRoot"`
}

// HashEqual returns an indicator comparing the itself hash with given one.
func (c *TrustedCheckpoint) HashEqual(hash common.Hash) bool {
	if c.Empty() {
		return hash == common.Hash{}
	}
	return c.Hash() == hash
}

// Hash returns the hash of checkpoint's four key fields(index, sectionHead, chtRoot and bloomTrieRoot).
func (c *TrustedCheckpoint) Hash() common.Hash {
	buf := make([]byte, 8+3*common.HashLength)
	binary.BigEndian.PutUint64(buf, c.SectionIndex)
	copy(buf[8:], c.SectionHead.Bytes())
	copy(buf[8+common.HashLength:], c.CHTRoot.Bytes())
	copy(buf[8+2*common.HashLength:], c.BloomRoot.Bytes())
	return crypto.Keccak256Hash(buf)
}

// Empty returns an indicator whether the checkpoint is regarded as empty.
func (c *TrustedCheckpoint) Empty() bool {
	return c.SectionHead == (common.Hash{}) || c.CHTRoot == (common.Hash{}) || c.BloomRoot == (common.Hash{})
}

// CheckpointOracleConfig represents a set of checkpoint contract(which acts as an oracle)
// config which used for light client checkpoint syncing.
type CheckpointOracleConfig struct {
	Address   common.Address   `json:"address"`
	Signers   []common.Address `json:"signers"`
	Threshold uint64           `json:"threshold"`
}

// ChainConfig is the core config which determines the blockchain settings.
//
// ChainConfig is stored in the database on a per block basis. This means
// that any network, identified by its genesis block, can have its own
// set of configuration options.
// This configuration is intentionally not using keyed fields to force anyone
// adding flags to the config to also have to set these fields.
type ChainConfig struct {
	ChainID *big.Int `json:"chainId"` // chainId identifies the current chain and is used for replay protection

	HomesteadBlock *big.Int `json:"homesteadBlock,omitempty"` // Homestead switch block (nil = no fork, 0 = already homestead)

	DAOForkBlock   *big.Int `json:"daoForkBlock,omitempty"`   // TheDAO hard-fork switch block (nil = no fork)
	DAOForkSupport bool     `json:"daoForkSupport,omitempty"` // Whether the nodes supports or opposes the DAO hard-fork

	// EIP150 implements the Gas price changes (https://github.com/ethereum/EIPs/issues/150)
	EIP150Block *big.Int    `json:"eip150Block,omitempty"` // EIP150 HF block (nil = no fork)
	EIP150Hash  common.Hash `json:"eip150Hash,omitempty"`  // EIP150 HF hash (needed for header only clients as only gas pricing changed)

	EIP155Block *big.Int `json:"eip155Block,omitempty"` // EIP155 HF block
	EIP158Block *big.Int `json:"eip158Block,omitempty"` // EIP158 HF block

	ByzantiumBlock      *big.Int `json:"byzantiumBlock,omitempty"`      // Byzantium switch block (nil = no fork, 0 = already on byzantium)
	ConstantinopleBlock *big.Int `json:"constantinopleBlock,omitempty"` // Constantinople switch block (nil = no fork, 0 = already activated)
	PetersburgBlock     *big.Int `json:"petersburgBlock,omitempty"`     // Petersburg switch block (nil = same as Constantinople)
	IstanbulBlock       *big.Int `json:"istanbulBlock,omitempty"`       // Istanbul switch block (nil = no fork, 0 = already on istanbul)
	EWASMBlock          *big.Int `json:"ewasmBlock,omitempty"`          // EWASM switch block (nil = no fork, 0 = already activated)
	ChurritoBlock       *big.Int `json:"churritoBlock,omitempty"`       // Churrito switch block (nil = no fork, 0 = already activated)
	DonutBlock          *big.Int `json:"donutBlock,omitempty"`          // Donut switch block (nil = no fork, 0 = already activated)

	Istanbul *IstanbulConfig `json:"istanbul,omitempty"`

	// This does not belong here but passing it to every function is not possible since that breaks
	// some implemented interfaces and introduces churn across the geth codebase.
	FullHeaderChainAvailable bool // False for lightest Sync mode, true otherwise

	// Requests mock engine if true
	Faker bool `json:"faker,omitempty"`
}

// IstanbulConfig is the consensus engine configs for Istanbul based sealing.
type IstanbulConfig struct {
	Epoch          uint64 `json:"epoch"`                    // Epoch length to reset votes and checkpoint
	ProposerPolicy uint64 `json:"policy"`                   // The policy for proposer selection
	LookbackWindow uint64 `json:"lookbackwindow"`           // The number of blocks to look back when calculating uptime
	BlockPeriod    uint64 `json:"blockperiod,omitempty"`    // Default minimum difference between two consecutive block's timestamps in second
	RequestTimeout uint64 `json:"requesttimeout,omitempty"` // The timeout for each Istanbul round in milliseconds.
}

// String implements the stringer interface, returning the consensus engine details.
func (c *IstanbulConfig) String() string {
	return "istanbul"
}

// String implements the fmt.Stringer interface.
func (c *ChainConfig) String() string {
	var engine interface{}
	if !c.Faker {
		if c.Istanbul != nil {
			engine = c.Istanbul
		} else {
			engine = "unknown"
		}
	} else {
		engine = "MockEngine"
	}
	return fmt.Sprintf("{ChainID: %v Homestead: %v DAO: %v DAOSupport: %v EIP150: %v EIP155: %v EIP158: %v Byzantium: %v Constantinople: %v Petersburg: %v Istanbul: %v Churrito: %v, Donut: %v, Engine: %v}",
		c.ChainID,
		c.HomesteadBlock,
		c.DAOForkBlock,
		c.DAOForkSupport,
		c.EIP150Block,
		c.EIP155Block,
		c.EIP158Block,
		c.ByzantiumBlock,
		c.ConstantinopleBlock,
		c.PetersburgBlock,
		c.IstanbulBlock,
		c.ChurritoBlock,
		c.DonutBlock,
		engine,
	)
}

// IsHomestead returns whether num is either equal to the homestead block or greater.
func (c *ChainConfig) IsHomestead(num *big.Int) bool {
	return isForked(c.HomesteadBlock, num)
}

// IsDAOFork returns whether num is either equal to the DAO fork block or greater.
func (c *ChainConfig) IsDAOFork(num *big.Int) bool {
	return isForked(c.DAOForkBlock, num)
}

// IsEIP150 returns whether num is either equal to the EIP150 fork block or greater.
func (c *ChainConfig) IsEIP150(num *big.Int) bool {
	return isForked(c.EIP150Block, num)
}

// IsEIP155 returns whether num is either equal to the EIP155 fork block or greater.
func (c *ChainConfig) IsEIP155(num *big.Int) bool {
	return isForked(c.EIP155Block, num)
}

// IsEIP158 returns whether num is either equal to the EIP158 fork block or greater.
func (c *ChainConfig) IsEIP158(num *big.Int) bool {
	return isForked(c.EIP158Block, num)
}

// IsByzantium returns whether num is either equal to the Byzantium fork block or greater.
func (c *ChainConfig) IsByzantium(num *big.Int) bool {
	return isForked(c.ByzantiumBlock, num)
}

// IsConstantinople returns whether num is either equal to the Constantinople fork block or greater.
func (c *ChainConfig) IsConstantinople(num *big.Int) bool {
	return isForked(c.ConstantinopleBlock, num)
}

// IsPetersburg returns whether num is either
// - equal to or greater than the PetersburgBlock fork block,
// - OR is nil, and Constantinople is active
func (c *ChainConfig) IsPetersburg(num *big.Int) bool {
	return isForked(c.PetersburgBlock, num) || c.PetersburgBlock == nil && isForked(c.ConstantinopleBlock, num)
}

// IsIstanbul returns whether num is either equal to the Istanbul fork block or greater.
func (c *ChainConfig) IsIstanbul(num *big.Int) bool {
	return isForked(c.IstanbulBlock, num)
}

// IsEWASM returns whether num represents a block number after the EWASM fork
func (c *ChainConfig) IsEWASM(num *big.Int) bool {
	return isForked(c.EWASMBlock, num)
}

// IsChurrito returns whether num represents a block number after the Churrito fork
func (c *ChainConfig) IsChurrito(num *big.Int) bool {
	return isForked(c.ChurritoBlock, num)
}

// IsDonut returns whether num represents a block number after the Donut fork
func (c *ChainConfig) IsDonut(num *big.Int) bool {
	return isForked(c.DonutBlock, num)
}

// CheckCompatible checks whether scheduled fork transitions have been imported
// with a mismatching chain configuration.
func (c *ChainConfig) CheckCompatible(newcfg *ChainConfig, height uint64) *ConfigCompatError {
	bhead := new(big.Int).SetUint64(height)

	// Iterate checkCompatible to find the lowest conflict.
	var lasterr *ConfigCompatError
	for {
		err := c.checkCompatible(newcfg, bhead)
		if err == nil || (lasterr != nil && err.RewindTo == lasterr.RewindTo) {
			break
		}
		lasterr = err
		bhead.SetUint64(err.RewindTo)
	}
	return lasterr
}

// CheckConfigForkOrder checks that we don't "skip" any forks, geth isn't pluggable enough
// to guarantee that forks can be implemented in a different order than on official networks
func (c *ChainConfig) CheckConfigForkOrder() error {
	type fork struct {
		name  string
		block *big.Int
	}
	var lastFork fork
	for _, cur := range []fork{
		{"homesteadBlock", c.HomesteadBlock},
		{"eip150Block", c.EIP150Block},
		{"eip155Block", c.EIP155Block},
		{"eip158Block", c.EIP158Block},
		{"byzantiumBlock", c.ByzantiumBlock},
		{"constantinopleBlock", c.ConstantinopleBlock},
		{"petersburgBlock", c.PetersburgBlock},
		{"istanbulBlock", c.IstanbulBlock},
		{"churritoBlock", c.ChurritoBlock},
		{"donutBlock", c.DonutBlock},
	} {
		if lastFork.name != "" {
			// Next one must be higher number
			if lastFork.block == nil && cur.block != nil {
				return fmt.Errorf("unsupported fork ordering: %v not enabled, but %v enabled at %v",
					lastFork.name, cur.name, cur.block)
			}
			if lastFork.block != nil && cur.block != nil {
				if lastFork.block.Cmp(cur.block) > 0 {
					return fmt.Errorf("unsupported fork ordering: %v enabled at %v, but %v enabled at %v",
						lastFork.name, lastFork.block, cur.name, cur.block)
				}
			}
		}
		lastFork = cur
	}
	return nil
}

func (c *ChainConfig) checkCompatible(newcfg *ChainConfig, head *big.Int) *ConfigCompatError {
	if isForkIncompatible(c.HomesteadBlock, newcfg.HomesteadBlock, head) {
		return newCompatError("Homestead fork block", c.HomesteadBlock, newcfg.HomesteadBlock)
	}
	if isForkIncompatible(c.DAOForkBlock, newcfg.DAOForkBlock, head) {
		return newCompatError("DAO fork block", c.DAOForkBlock, newcfg.DAOForkBlock)
	}
	if c.IsDAOFork(head) && c.DAOForkSupport != newcfg.DAOForkSupport {
		return newCompatError("DAO fork support flag", c.DAOForkBlock, newcfg.DAOForkBlock)
	}
	if isForkIncompatible(c.EIP150Block, newcfg.EIP150Block, head) {
		return newCompatError("EIP150 fork block", c.EIP150Block, newcfg.EIP150Block)
	}
	if isForkIncompatible(c.EIP155Block, newcfg.EIP155Block, head) {
		return newCompatError("EIP155 fork block", c.EIP155Block, newcfg.EIP155Block)
	}
	if isForkIncompatible(c.EIP158Block, newcfg.EIP158Block, head) {
		return newCompatError("EIP158 fork block", c.EIP158Block, newcfg.EIP158Block)
	}
	if c.IsEIP158(head) && !configNumEqual(c.ChainID, newcfg.ChainID) {
		return newCompatError("EIP158 chain ID", c.EIP158Block, newcfg.EIP158Block)
	}
	if isForkIncompatible(c.ByzantiumBlock, newcfg.ByzantiumBlock, head) {
		return newCompatError("Byzantium fork block", c.ByzantiumBlock, newcfg.ByzantiumBlock)
	}
	if isForkIncompatible(c.ConstantinopleBlock, newcfg.ConstantinopleBlock, head) {
		return newCompatError("Constantinople fork block", c.ConstantinopleBlock, newcfg.ConstantinopleBlock)
	}
	if isForkIncompatible(c.PetersburgBlock, newcfg.PetersburgBlock, head) {
		return newCompatError("Petersburg fork block", c.PetersburgBlock, newcfg.PetersburgBlock)
	}
	if isForkIncompatible(c.IstanbulBlock, newcfg.IstanbulBlock, head) {
		return newCompatError("Istanbul fork block", c.IstanbulBlock, newcfg.IstanbulBlock)
	}
	if isForkIncompatible(c.EWASMBlock, newcfg.EWASMBlock, head) {
		return newCompatError("ewasm fork block", c.EWASMBlock, newcfg.EWASMBlock)
	}
	if isForkIncompatible(c.ChurritoBlock, newcfg.ChurritoBlock, head) {
		return newCompatError("Churrito fork block", c.ChurritoBlock, newcfg.ChurritoBlock)
	}
	if isForkIncompatible(c.DonutBlock, newcfg.DonutBlock, head) {
		return newCompatError("Donut fork block", c.DonutBlock, newcfg.DonutBlock)
	}
	return nil
}

// isForkIncompatible returns true if a fork scheduled at s1 cannot be rescheduled to
// block s2 because head is already past the fork.
func isForkIncompatible(s1, s2, head *big.Int) bool {
	return (isForked(s1, head) || isForked(s2, head)) && !configNumEqual(s1, s2)
}

// isForked returns whether a fork scheduled at block s is active at the given head block.
func isForked(s, head *big.Int) bool {
	if s == nil || head == nil {
		return false
	}
	return s.Cmp(head) <= 0
}

func configNumEqual(x, y *big.Int) bool {
	if x == nil {
		return y == nil
	}
	if y == nil {
		return x == nil
	}
	return x.Cmp(y) == 0
}

// ConfigCompatError is raised if the locally-stored blockchain is initialised with a
// ChainConfig that would alter the past.
type ConfigCompatError struct {
	What string
	// block numbers of the stored and new configurations
	StoredConfig, NewConfig *big.Int
	// the block number to which the local chain must be rewound to correct the error
	RewindTo uint64
}

func newCompatError(what string, storedblock, newblock *big.Int) *ConfigCompatError {
	var rew *big.Int
	switch {
	case storedblock == nil:
		rew = newblock
	case newblock == nil || storedblock.Cmp(newblock) < 0:
		rew = storedblock
	default:
		rew = newblock
	}
	err := &ConfigCompatError{what, storedblock, newblock, 0}
	if rew != nil && rew.Sign() > 0 {
		err.RewindTo = rew.Uint64() - 1
	}
	return err
}

func (err *ConfigCompatError) Error() string {
	return fmt.Sprintf("mismatching %s in database (have %d, want %d, rewindto %d)", err.What, err.StoredConfig, err.NewConfig, err.RewindTo)
}

// Rules wraps ChainConfig and is merely syntactic sugar or can be used for functions
// that do not have or require information about the block.
//
// Rules is a one time interface meaning that it shouldn't be used in between transition
// phases.
type Rules struct {
	ChainID                                                 *big.Int
	IsHomestead, IsEIP150, IsEIP155, IsEIP158               bool
	IsByzantium, IsConstantinople, IsPetersburg, IsIstanbul bool
	IsChurrito, IsDonut                                     bool
}

// Rules ensures c's ChainID is not nil.
func (c *ChainConfig) Rules(num *big.Int) Rules {
	chainID := c.ChainID
	if chainID == nil {
		chainID = new(big.Int)
	}
	return Rules{
		ChainID:          new(big.Int).Set(chainID),
		IsHomestead:      c.IsHomestead(num),
		IsEIP150:         c.IsEIP150(num),
		IsEIP155:         c.IsEIP155(num),
		IsEIP158:         c.IsEIP158(num),
		IsByzantium:      c.IsByzantium(num),
		IsConstantinople: c.IsConstantinople(num),
		IsPetersburg:     c.IsPetersburg(num),
		IsIstanbul:       c.IsIstanbul(num),
		IsChurrito:       c.IsChurrito(num),
		IsDonut:          c.IsDonut(num),
	}
}<|MERGE_RESOLUTION|>--- conflicted
+++ resolved
@@ -71,31 +71,6 @@
 		},
 	}
 
-<<<<<<< HEAD
-=======
-	// TestnetChainConfig is left here until Baklava or Alfajores are up to date with the mainnet
-	TestnetChainConfig = &ChainConfig{
-		ChainID:             big.NewInt(321),
-		HomesteadBlock:      big.NewInt(0),
-		DAOForkBlock:        nil,
-		DAOForkSupport:      true,
-		EIP150Block:         big.NewInt(0),
-		EIP150Hash:          common.HexToHash("0x41941023680923e0fe4d74a34bdac8141f2540e3ae90623718e47d66d1ca4a2d"),
-		EIP155Block:         big.NewInt(10),
-		EIP158Block:         big.NewInt(10),
-		ByzantiumBlock:      big.NewInt(1700000),
-		ConstantinopleBlock: big.NewInt(4230000),
-		PetersburgBlock:     big.NewInt(4939394),
-		IstanbulBlock:       big.NewInt(6485846),
-		ChurritoBlock:       nil,
-		DonutBlock:          nil,
-		Istanbul: &IstanbulConfig{
-			Epoch:          17280,
-			ProposerPolicy: 0,
-		},
-	}
-
->>>>>>> c6f67788
 	// BaklavaChainConfig contains the chain parameters to run a node on the Baklava test network.
 	BaklavaChainConfig = &ChainConfig{
 		ChainID:             big.NewInt(int64(BaklavaNetworkId)),
